# NOTE: THIS SCRIPT IS SUPPOSED TO RUN IN A POSIX SHELL

cd "$(dirname "$0")"
TIGHTDB_JAVA_HOME="$(pwd)"

MODE="$1"
[ $# -gt 0 ] && shift

DEP_JARS="commons-io.jar commons-lang.jar freemarker.jar"

interactive_install_required_jar()
{
    local jar_name
    jar_name="$1"
    echo "jar file $jar_name is not installed."
    echo "Do you wish to install $jar_name (y/n)?"
    read answer
    if [ $(echo "$answer" | grep -c ^[Yy]) = 1 ]; then
        if [ "$OS" = "Darwin" ]; then
            sudo install -d /usr/local/share/java
            sudo install -m 644 prerequisite_jars/$jar_name /usr/local/share/java
        else
            echo "No interactive installation yet - sorry."
            exit 0
        fi
    else
        echo "SKIPPING: cannot proceed without $jar_name"
        exit 0
    fi
}

word_list_append()
{
    local list_name new_word list
    list_name="$1"
    new_word="$2"
    list="$(eval "printf \"%s\\n\" \"\${$list_name}\"")" || return 1
    if [ "$list" ]; then
        eval "$list_name=\"\$list \$new_word\""
    else
        eval "$list_name=\"\$new_word\""
    fi
    return 0
}

word_list_prepend()
{
    local list_name new_word list
    list_name="$1"
    new_word="$2"
    list="$(eval "printf \"%s\\n\" \"\${$list_name}\"")" || return 1
    if [ "$list" ]; then
        eval "$list_name=\"\$new_word \$list\""
    else
        eval "$list_name=\"\$new_word\""
    fi
    return 0
}

path_list_append()
{
    local list_name new_path list
    list_name="$1"
    new_path="$2"
    list="$(eval "printf \"%s\\n\" \"\${$list_name}\"")" || return 1
    if [ "$list" ]; then
        eval "$list_name=\"\$list:\$new_path\""
    else
        eval "$list_name=\"\$new_path\""
    fi
    return 0
}

remove_suffix()
{
    local string suffix match_x
    string="$1"
    suffix="$2"
    match_x="$(printf "%s" "$string" | tail -c "${#suffix}" && echo x)" || return 1
    if [ "$match_x" != "${suffix}x" ]; then
        printf "%s\n" "$string"
        return 0
    fi
    printf "%s" "$string" | sed "s/.\{${#suffix}\}\$//" || return 1
    echo
    return 0
}



# Setup OS specific stuff
OS="$(uname)" || exit 1
ARCH="$(uname -m)" || exit 1
MAKE="make"
NUM_PROCESSORS=""
if [ "$OS" = "Darwin" ]; then
    NUM_PROCESSORS="$(sysctl -n hw.ncpu)" || exit 1
elif [ -r /proc/cpuinfo ]; then
    NUM_PROCESSORS="$(cat /proc/cpuinfo | grep -E 'processor[[:space:]]*:' | wc -l)" || exit 1
fi
if [ "$NUM_PROCESSORS" ]; then
    word_list_prepend MAKEFLAGS "-j$NUM_PROCESSORS" || exit 1
fi
export MAKEFLAGS



readlink_f()
{
    local LINK TARGET
    LINK="$1"
    [ -e "$LINK" ] || return 1
    if ! TARGET="$(readlink "$LINK")"; then
        printf "%s\n" "$LINK"
        return 0
    fi
    # If TARGET is relative, then it must be preceeded by dirname of $LINK
    if ! printf "%s\n" "$TARGET" | grep -q '^/'; then
        DIR="$(dirname "$LINK")" || return 1
        if [ "$DIR" != "." ]; then
            TARGET="$DIR/$TARGET"
        fi
    fi
    readlink_f "$TARGET"
}

CONFIG_MK="tightdb_jni/config-dyn.mk"

require_config()
{
    cd "$TIGHTDB_JAVA_HOME" || return 1
    if ! [ -e "$CONFIG_MK" ]; then
        cat 1>&2 <<EOF
ERROR: Found no configuration!
You need to run 'sh build.sh config [PREFIX]'.
EOF
        return 1
    fi
    echo "Using existing configuration in $CONFIG_MK:"
    cat "$CONFIG_MK" | sed 's/^/    /' || return 1
}

auto_configure()
{
    cd "$TIGHTDB_JAVA_HOME" || return 1
    if [ -e "$CONFIG_MK" ]; then
        require_config || return 1
    else
        echo "No configuration found. Running 'sh build.sh config' for you."
        sh build.sh config || return 1
    fi
}

get_config_param()
{
    local name line value
    name="$1"
    cd "$TIGHTDB_JAVA_HOME" || return 1
    if ! [ -e "$CONFIG_MK" ]; then
        cat 1>&2 <<EOF
ERROR: Found no configuration!
You need to run 'sh build.sh config [PREFIX]'.
EOF
        return 1
    fi
    if ! line="$(grep "^$name *=" "$CONFIG_MK")"; then
        cat 1>&2 <<EOF
ERROR: Failed to read configuration parameter '$name'.
Maybe you need to rerun 'sh build.sh config [PREFIX]'.
EOF
        return 1
    fi
    value="$(printf "%s\n" "$line" | cut -d= -f2-)" || return 1
    value="$(printf "%s\n" "$value" | sed 's/^ *//')" || return 1
    printf "%s\n" "$value"
}


# Sets 'java_home', 'java_bindir', and 'java_cflags' on success
check_java_home()
{
    local cand bin inc arch found_jni_md_h os_lc
    cand="$1"
    if ! [ "$INTERACTIVE" ]; then
        echo "Checking '$cand' as candidate for JAVA_HOME"
    fi

    # Locate 'java' 'javac' and 'jni.h'
    bin=""
    inc=""
    if [ "$OS" = "Darwin" ]; then
        if [ -e "$cand/Commands/java" -a -e "$cand/Commands/javac" -a -e "$cand/Headers/jni.h" ]; then
            if ! [ "$INTERACTIVE" ]; then
                echo "Found 'Commands/java', 'Commands/javac' and 'Headers/jni.h' in '$cand'"
            fi
            bin="Commands"
            inc="Headers"
        else
            if ! [ "$INTERACTIVE" ]; then
                echo "Could not find 'Commands/java', 'Commands/javac' and 'Headers/jni.h' in '$cand'"
            fi
        fi
    fi
    if ! [ "$bin" ]; then
        if [ -e "$cand/bin/java" -a -e "$cand/bin/javac" -a -e "$cand/include/jni.h" ]; then
            if ! [ "$INTERACTIVE" ]; then
                echo "Found 'bin/java', 'bin/javac' and 'include/jni.h' in '$cand'"
            fi
            bin="bin"
            inc="include"
        else
            if ! [ "$INTERACTIVE" ]; then
                echo "Could not find 'bin/java', 'bin/javac' and 'include/jni.h' in '$cand'"
            fi
        fi
    fi

    # Do we need to add a platform dependent include directory?
    arch=""
    if [ "$inc" ]; then
        if [ -e "$cand/$inc/jni_md.h" ]; then
            if ! [ "$INTERACTIVE" ]; then
                echo "Found '$inc/jni_md.h' in '$cand'"
            fi
            found_jni_md_h="1"
        else
            os_lc="$(printf "%s\n" "$OS" | awk '{print tolower($0)}')" || return 1
            if [ -e "$cand/$inc/$os_lc/jni_md.h" ]; then
                if ! [ "$INTERACTIVE" ]; then
                    echo "Found '$inc/$os_lc/jni_md.h' in '$cand'"
                fi
                found_jni_md_h="1"
                arch="$os_lc"
            else
                if ! [ "$INTERACTIVE" ]; then
                    echo "Could not find '$inc/jni_md.h' or '$inc/$os_lc/jni_md.h' in '$cand'"
                fi
            fi
        fi
    fi

    if [ "$bin" ] && [ "$found_jni_md_h" ]; then
        java_home="$cand"
        java_bindir="$java_home/$bin"
        java_cflags="-I$java_home/$inc"
        if [ "$arch" ]; then
            java_cflags="$java_cflags -I$java_home/$inc/$arch"
        fi
    else
        if ! [ "$INTERACTIVE" ]; then
            echo "Skipping '$cand'"
        fi
    fi
    return 0
}



case "$MODE" in

    "config")
        install_prefix="$1"
        if ! [ "$install_prefix" ]; then
            install_prefix="auto"
        fi

        # install java when in interactive mode (Darwin only)
        if [ "$INTERACTIVE" ]; then
            if [ "$OS" = "Darwin" ]; then
                # FIXME: Use exit status of '/usr/libexec/java_home 2>/dev/null 1>&2' to test for presenece of Java
                # FIXME: Use '/usr/libexec/java_home --request 2>/dev/null 1>&2' to initiate asynchronous interactive installation of Java
                if ! java -version > /dev/null 2>&1 ; then
                    echo "It seems that Java is not installed."
                    echo "Do you wish to skip installation of the TightDB Java bindings (y/n)?"
                    read answer
                    if [ $(echo "$answer" | grep -c ^[yY]) = 1 ]; then
                        echo "Please consider to abort Java installation pop-up."
                        exit 0
                    else
                        echo "Press any key to continue when Java is installed."
                        read answer
                    fi
                fi
            fi
        fi

        java_home=""

        # Check JAVA_HOME when specified
        if ! [ "$java_home" ] && [ "$JAVA_HOME" ]; then
            if ! [ "$INTERACTIVE" ]; then
                echo "JAVA_HOME specified"
            fi
            check_java_home "$JAVA_HOME" || exit 1
        fi

        # On Darwin, check output of '/usr/libexec/java_home'
        if ! [ "$java_home" ] && [ "$OS" = "Darwin" ]; then
            # See also http://blog.hgomez.net/blog/2012/07/20/understanding-java-from-command-line-on-osx
            if ! [ -x "/usr/libexec/java_home" ]; then
                echo "ERROR: '/usr/libexec/java_home' not found or not executable" 1>&2
                exti 1
            fi
            # FIXME: Should we have added '-t JNI' to /usr/libexec/java_home?
            if path="$(/usr/libexec/java_home -v 1.6+ 2>/dev/null)"; then
                if ! [ "$INTERACTIVE" ]; then
                    echo "'/usr/libexec/java_home -v 1.6+' specifies a JAVA_HOME"
                fi
                check_java_home "$path" || exit 1
            fi
        fi

        # As a last resort, try to find 'javac' in PATH
        if ! [ "$java_home" ]; then
            if path="$(which javac 2>/dev/null)"; then
                path="$(readlink_f "$path")" || exit 1
                cand=""
                if [ "$OS" = "Darwin" ]; then
                    dir="$(remove_suffix "$path" "/Commands/javac")" || exit 1
                    if [ "$dir" != "$path" ]; then
                        cand="$dir"
                    fi
                fi
                if ! [ "$cand" ]; then
                    dir="$(remove_suffix "$path" "/bin/javac")" || exit 1
                    if [ "$dir" != "$path" ]; then
                        cand="$dir"
                    fi
                fi
                if ! [ "$cand" ]; then
                    echo "ERROR: Could not determine JAVA_HOME from path of 'javac' command '$path'" 1>&2
                    exit 1
                fi
                if ! [ "$INTERACTIVE" ]; then
                    echo "'javac' found in PATH as '$path'"
                fi
                check_java_home "$cand" || exit 1
            fi
        fi

        if ! [ "$java_home" ]; then
            echo "ERROR: No JAVA_HOME and no Java compiler in PATH" 1>&2
            exit 1
        fi

        java_cmd="$java_bindir/java"
        javac_cmd="$java_bindir/javac"

        if ! [ "$INTERACTIVE" ]; then
            echo "Examining Java command '$java_cmd'"
        fi
        min_ver_major="1"
        min_ver_minor="6"
        version="$($java_cmd -version 2>&1 | grep '^java version' | sed 's/.*"\(.*\)".*/\1/')"
        major="$(printf "%s\n" "$version" | cut -d. -f1)" || exit 1
        minor="$(printf "%s\n" "$version" | cut -d. -f2)" || exit 1
        if ! printf "%s\n" "$major" | grep -q '^[0-9][0-9]*$' || ! printf "%s\n" "$minor" | grep -q '^[0-9][0-9]*$'; then
            echo "ERROR: Could not determine Java version from '$version'" 1>&2
            exit 1
        fi
        if ! [ "$major" -gt "$min_ver_major" -o "$major" -eq "$min_ver_major" -a "$minor" -ge "$min_ver_minor" ] 2>/dev/null; then
            echo "ERROR: Need Java version $min_ver_major.$min_ver_minor or newer (is '$version')" 1>&2
            exit 1
        fi
        if ! [ "$INTERACTIVE" ]; then
            echo "Using Java command: $java_cmd (version $version)"
        fi
        java_version="$version"

        if [ "$install_prefix" = "auto" ]; then
            if [ "$OS" = "Darwin" ]; then
                jni_install_dir="/Library/Java/Extensions"
            else
                # We choose /usr/lib over /usr/local/lib because the
                # latter is not in the default runtime library search
                # path on RedHat and RedHat derived systems.
                jni_install_dir="$(cd "tightdb_jni" && NO_CONFIG_DYN_MK="1" $MAKE prefix="/usr" get-libdir)" || exit 1
            fi
            jar_install_dir="/usr/local/share/java"
        else
            jni_install_dir="$(cd "tightdb_jni" && NO_CONFIG_DYN_MK="1" $MAKE prefix="$install_prefix" get-libdir)" || exit 1
            jar_install_dir="$install_prefix/share/java"
        fi

        jar_dirs="/usr/local/share/java /usr/share/java"

        if [ "$OS" = "Darwin" ]; then
            jni_suffix=".jnilib"
            word_list_append jar_dirs "/Library/Java/Extensions"
            word_list_append jar_dirs "/System/Library/Java/Extensions"
        else
            jni_suffix=".so"
        fi

        required_jars=""
        for x in $DEP_JARS; do
            found=""
            for y in $jar_dirs; do
                path="$y/$x"
                if [ -e "$path" ]; then
                    found="1"
                    break
                fi
            done
            if ! [ "$found" ]; then
                if ! [ "$INTERACTIVE" ]; then
                    echo "ERROR: Could not find prerequisite JAR '$x'" 1>&2
                    exit 1
                else
                    interactive_install_required_jar $x
                    word_list_append "required_jars" /usr/local/share/java/$x
                fi
            else
                word_list_append "required_jars" "$path" || exit 1
            fi
        done

        # For testing we need testng.jar. It, in turn, requires
        # qdox.jar and bsh.jar. Because some versions also require
        # beust-jcommander.jar, we add it if we can find it.
        testing_jars=""
        jars_paths=""
        found=""
        x="testng.jar"
        for y in $jar_dirs; do
            path="$y/$x"
            if [ -e "$path" ]; then
                found="1"
                break
            fi
        done
        if [ "$found" ]; then
            word_list_append "jar_paths" "$path" || exit 1
            for x in "qdox.jar" "bsh.jar"; do
                found=""
                for y in $jar_dirs; do
                    path="$y/$x"
                    if [ -e "$path" ]; then
                        found="1"
                        break;
                    fi
                done
                if ! [ "$found" ]; then
                    break
                fi
                word_list_append "jar_paths" "$path" || exit 1
            done
            if [ "$found" ]; then
                x="beust-jcommander.jar"
                for y in $jar_dirs; do
                    path="$y/$x"
                    if [ -e "$path" ]; then
                        word_list_append "jar_paths" "$path" || exit 1
                        break
                    fi
                done
                testing_jars="$jar_paths"
            fi
        fi

        # Find TightDB
        if [ -z "$TIGHTDB_CONFIG" ]; then
            TIGHTDB_CONFIG="tightdb-config"
        fi
        if printf "%s\n" "$TIGHTDB_CONFIG" | grep -q '^/'; then
            if ! [ -x "$TIGHTDB_CONFIG" ]; then
                echo "ERROR: TightDB config-program '$TIGHTDB_CONFIG' does not exist" 1>&2
                exit 1
            fi
            tightdb_config_cmd="$TIGHTDB_CONFIG"
        elif ! tightdb_config_cmd="$(which "$TIGHTDB_CONFIG" 2>/dev/null)"; then
            echo "ERROR: TightDB config-program '$TIGHTDB_CONFIG' not found in PATH" 1>&2
            exit 1
        fi
        tightdb_config_dbg_cmd="$tightdb_config_cmd-dbg"
        if ! [ -x "$tightdb_config_dbg_cmd" ]; then
            echo "ERROR: TightDB config-program '$tightdb_config_dbg_cmd' not found" 1>&2
            exit 1
        fi


        cat >"$CONFIG_MK" <<EOF
JAVA_VERSION       = $java_version
JAVA_COMMAND       = $java_cmd
JAVAC_COMMAND      = $javac_cmd
JAVA_CFLAGS        = $java_cflags
REQUIRED_JARS      = $required_jars
TESTING_JARS       = $testing_jars
INSTALL_PREFIX     = $install_prefix
JNI_INSTALL_DIR    = $jni_install_dir
JAR_INSTALL_DIR    = $jar_install_dir
JNI_SUFFIX         = $jni_suffix
TIGHTDB_CONFIG     = $tightdb_config_cmd
TIGHTDB_CONFIG_DBG = $tightdb_config_dbg_cmd
EOF
        if ! [ "$INTERACTIVE" ]; then
            echo "New configuration in $CONFIG_MK:"
            cat "$CONFIG_MK" | sed 's/^/    /' || exit 1
            echo "Done configuring"
        fi
        exit 0
        ;;

    "install-report")
        java_version="$(get_config_param "JAVA_VERSION")"
        java_command="$(get_config_param "JAVA_COMMAND")"
        javac_command="$(get_config_param "JAVAC_COMMAND")"
        jni_install_dir="$(get_config_param "JNI_INSTALL_DIR")"
        jar_install_dir="$(get_config_param "JAR_INSTALL_DIR")"
        echo "Java version         : $java_version"
        echo "Java virtual machine : $java_command"
        echo "Java compiler        : $javac_command"
        echo "Installed JNI files  :"
        find $jni_install_dir -name '*tight*jni*'
        echo "Installed JAR files  :"
        find $jar_install_dir -name '*tightdb*jar'
        ;;


    "clean")
        auto_configure || exit 1
        $MAKE -C "tightdb_jni" clean || exit 1
        for x in core generator test; do
            echo "Removing class files in 'tightdb-java-$x'"
            (cd "tightdb-java-$x" && find src/ -type f -name '*.class' -delete) || exit 1
        done
        if [ -e "lib" ]; then
            for x in tightdb.jar tightdb-devkit.jar; do
                echo "Removing 'lib/$x'"
                rm -f "lib/$x" || exit 1
            done
            echo "Removing library symlinks for examples from 'lib'"
            rm -f "lib/"* || exit 1
            rmdir "lib" || exit 1
        fi
        echo "Done cleaning"
        exit 0
        ;;

    "build")
        auto_configure || exit 1
        javac_cmd="$(get_config_param "JAVAC_COMMAND")" || exit 1

        mkdir -p "lib" || exit 1

        # Build tightdb.jar
        echo "Building 'lib/tightdb.jar'"
        dir="tightdb-java-core/src/main"
        tightdb_jar="$TIGHTDB_JAVA_HOME/lib/tightdb.jar"
        (cd "$dir/java" && $javac_cmd            com/tightdb/*.java com/tightdb/internal/*.java  com/tightdb/typed/*.java)   || exit 1
        (cd "$dir/java" && jar cf "$tightdb_jar" com/tightdb/*.class com/tightdb/internal/*.class com/tightdb/typed/*.class) || exit 1
        (cd "lib" && jar i "tightdb.jar") || exit 1

        # Build tightdb-devkit.jar
        echo "Building 'lib/tightdb-devkit.jar'"
        required_jars="$(get_config_param "REQUIRED_JARS")" || exit 1
        manifest_jars="$required_jars"
        word_list_prepend "manifest_jars" "tightdb.jar" || exit 1
        temp_dir="$(mktemp -d /tmp/tightdb.java.build.XXXX)" || exit 1
        manifest="$temp_dir/MANIFEST.MF"
        touch "$manifest" || exit 1
        echo "Class-Path: $manifest_jars" >>"$manifest"
        echo "MANIFEST.MF constains:"
        cat "$manifest" | sed 's/^/    /' || exit 1
        CLASSPATH="$(printf "%s\n" "$required_jars" | sed 's/  */:/g')" || exit 1
        path_list_append CLASSPATH "$tightdb_jar" || exit 1
        export CLASSPATH
        dir="tightdb-java-generator/src/main"
        # FIXME: Must run ResourceGenerator to produce "$dir/java/com/tightdb/generator/Templates.java"
        devkit_jar="$TIGHTDB_JAVA_HOME/lib/tightdb-devkit.jar"
        (cd "$dir" && jar cfm "$devkit_jar" "$manifest" -C resources META-INF) || exit 1
        (cd "$dir/java" && $javac_cmd           com/tightdb/generator/*.java)  || exit 1
        (cd "$dir/java" && jar uf "$devkit_jar" com/tightdb/generator/*.class) || exit 1
        (cd "lib" && jar i "tightdb-devkit.jar") || exit 1

        # FIXME: Consider whether we should call `javah
        # PACKAGE_QUALIFIED_CLASSES` here to recreate the JNI header
        # files before building the JNI library.

        # Build libtightdb-jni.so
        TIGHTDB_ENABLE_FAT_BINARIES="1" $MAKE -C "tightdb_jni" || exit 1

        # Setup links to libraries to make the examples work
        echo "Setting up library symlinks in 'lib' to make examples work"
        mkdir -p "lib" || exit 1
        core_dir="../tightdb"
        core_library_aliases="$(cd "$core_dir/src/tightdb" && $MAKE get-inst-libraries)" || exit 1
        for x in $core_library_aliases; do
            (cd "lib" && ln -s -f "../$core_dir/src/tightdb/$x") || exit 1
        done
        library_aliases="$(cd "tightdb_jni/src" && $MAKE get-inst-libraries)" || exit 1
        for x in $library_aliases; do
            (cd "lib" && ln -s -f "../tightdb_jni/src/$x") || exit 1
        done
        if ! [ "$INTERACTIVE" ]; then
            echo "Done building"
        fi
        exit 0
        ;;

    "test")
        require_config || exit 1
        javac_cmd="$(get_config_param "JAVAC_COMMAND")" || exit 1
        devkit_jar="$TIGHTDB_JAVA_HOME/lib/tightdb-devkit.jar"
        temp_dir="$(mktemp -d /tmp/tightdb.java.test-debug.XXXX)" || exit 1
        mkdir "$temp_dir/out" || exit 1
        mkdir "$temp_dir/gen" || exit 1

        dir="tightdb-java-test/src/test"
        echo "Building test suite in '$dir'"
        export CLASSPATH="$devkit_jar:$temp_dir/gen:."
        (cd "$dir/../test/java" && $javac_cmd -d "$temp_dir/out" -s "$temp_dir/gen" com/tightdb/test/TestTableModel.java) || exit 1

        path_list_append "CLASSPATH" "../main" || exit 1
        testing_jars="$(get_config_param "TESTING_JARS")" || exit 1
        for x in $testing_jars; do
            path_list_append "CLASSPATH" "$x" || exit 1
        done
        sources="$(cd "$dir/java" && find * -type f -name '*.java')" || exit 1
        classes="$(printf "%s\n" "$sources" | sed 's/\.java$/.class/')" || exit 1
        (cd "$dir/java" && $javac_cmd -d "$temp_dir/out" -s "$temp_dir/gen" $sources) || exit 1

        echo "Running test suite in '$dir'"
        testng_xml="$temp_dir/testng.xml"
        cat >"$testng_xml" <<EOF
<?xml version="1.0" encoding="UTF-8"?>
<!DOCTYPE suite SYSTEM "http://testng.org/testng-1.0.dtd">
<suite name="Test suite" verbose="1"><test name="All"><classes>
EOF
        for x in $classes; do
            y="$(printf "%s\n" "$x" | sed 's/\.class$//' | sed 's|/|.|g')"
            cat >>"$testng_xml" <<EOF
<class name="$y"/>
EOF
        done
        cat >>"$testng_xml" <<EOF
</classes></test></suite>
EOF
        java_cmd="$(get_config_param "JAVA_COMMAND")" || exit 1
        (cd "$temp_dir/out" && $java_cmd -Djava.library.path="$TIGHTDB_JAVA_HOME/tightdb_jni/src" org.testng.TestNG -d "$TIGHTDB_JAVA_HOME/test_output" "$testng_xml") || exit 1
        exit 0
        ;;

    "test-debug")
        TIGHTDB_JAVA_DEBUG="1" sh build.sh test || exit 1
        exit 0
        ;;

    "test-doc")
<<<<<<< HEAD
        echo "Testind ref-doc:"
=======
        echo "Testing ref-doc:"
>>>>>>> e7cb3efc
        cd "doc/ref/examples" || exit 1
        ant refdoc || exit 1
        echo "Test passed"

        echo "Testing intro examples:"
        cd "../../../examples/intro-example" || exit 1
        ant runall || exit 1
        exit 0
        ;;
<<<<<<< HEAD
        
=======

>>>>>>> e7cb3efc
    "test-examples")
        echo "Testing intro examples:"
        cd "examples/intro-example" || exit 1
        ant runall || exit 1
        exit 0
        ;;
    
    "install")
        require_config || exit 1

        if ! [ "$DESTDIR" ]; then
            jar_list="tightdb-devkit.jar tightdb.jar"
            full_install="yes"
        else
            if [ $(echo $DESTDIR | grep -c "dev$") = 1 ]; then
                jar_list="tightdb-devkit.jar"
                full_install="no"
            else
                jar_list="tightdb.jar"
                full_install="yes"
            fi
        fi

        jar_install_dir="$DESTDIR$(get_config_param "JAR_INSTALL_DIR")" || exit 1

        install -d "$jar_install_dir" || exit 1

        if [ "$full_install" = "yes" ]; then
            $MAKE -C "tightdb_jni" install-only DESTDIR="$DESTDIR" || exit 1
        fi

        for x in $jar_list; do
            echo "Installing '$jar_install_dir/$x'"
            install -m 644 "lib/$x" "$jar_install_dir" || exit 1
        done

        if ! [ "$INTERACTIVE" ]; then
            echo "Done installing"
        fi
        exit 0
        ;;

    "uninstall")
        require_config || exit 1

        jar_install_dir="$(get_config_param "JAR_INSTALL_DIR")" || exit 1
        for x in "tightdb-devkit.jar" "tightdb.jar"; do
            echo "Uninstalling '$jar_install_dir/$x'"
            rm -f "$jar_install_dir/$x" || exit 1
        done

        $MAKE -C "tightdb_jni" uninstall || exit 1

        echo "Done uninstalling"
        exit 0
        ;;

    "test-installed")
        require_config || exit 1

        jar_install_dir="$(get_config_param "JAR_INSTALL_DIR")" || exit 1
        devkit_jar="$jar_install_dir/tightdb-devkit.jar"
        export CLASSPATH="$devkit_jar:."
        javac_cmd="$(get_config_param "JAVAC_COMMAND")" || exit 1
        temp_dir="$(mktemp -d /tmp/tightdb.java.test-installed.XXXX)" || exit 1
        (cd "test-installed" && $javac_cmd -d "$temp_dir" -s "$temp_dir" java/my/app/Test.java) || exit 1

        install_prefix="$(get_config_param "INSTALL_PREFIX")" || exit 1
        java_cmd="$(get_config_param "JAVA_COMMAND")"         || exit 1
        if [ "$install_prefix" != "auto" ]; then
            jni_install_dir="$(get_config_param "JNI_INSTALL_DIR")" || exit 1
            java_cmd="$java_cmd -Djava.library.path=$jni_install_dir"
        fi
        (cd "$temp_dir" && $java_cmd my.app.Test) || exit 1
        (cd "$temp_dir" && TIGHTDB_JAVA_DEBUG=1 $java_cmd my.app.Test) || exit 1

        echo "Test passed"
        exit 0
        ;;

    "dist-copy")
        # Copy to distribution package
        TARGET_DIR="$1"
        if ! [ "$TARGET_DIR" -a -d "$TARGET_DIR" ]; then
            echo "Unspecified or bad target directory '$TARGET_DIR'" 1>&2
            exit 1
        fi
        TEMP_DIR="$(mktemp -d /tmp/tightdb.java.copy.XXXX)" || exit 1
        cat >"$TEMP_DIR/include" <<EOF
/README.md
/build.sh
/tightdb_jni/generic.mk
/tightdb_jni/config.mk
/tightdb_jni/Makefile
/tightdb_jni/src
/tightdb-java-core
/tightdb-java-generator
/tightdb-java-test
/test-installed
/examples
/prerequisite_jars
EOF
        cat >"$TEMP_DIR/exclude" <<EOF
.gitignore
/tightdb-java-generator/pom.xml
/tightdb-java-test/pom.xml
/tightdb-java-test/src/test/resources
*.dll
EOF
        grep -E -v '^(#.*)?$' "$TEMP_DIR/include" >"$TEMP_DIR/include2" || exit 1
        grep -E -v '^(#.*)?$' "$TEMP_DIR/exclude" >"$TEMP_DIR/exclude2" || exit 1
        sed -e 's/\([.\[^$]\)/\\\1/g' -e 's|\*|[^/]*|g' -e 's|^\([^/]\)|^\\(.*/\\)\\{0,1\\}\1|' -e 's|^/|^|' -e 's|$|\\(/.*\\)\\{0,1\\}$|' "$TEMP_DIR/include2" >"$TEMP_DIR/include.bre" || exit 1
        sed -e 's/\([.\[^$]\)/\\\1/g' -e 's|\*|[^/]*|g' -e 's|^\([^/]\)|^\\(.*/\\)\\{0,1\\}\1|' -e 's|^/|^|' -e 's|$|\\(/.*\\)\\{0,1\\}$|' "$TEMP_DIR/exclude2" >"$TEMP_DIR/exclude.bre" || exit 1
        git ls-files >"$TEMP_DIR/files1" || exit 1
        grep -f "$TEMP_DIR/include.bre" "$TEMP_DIR/files1" >"$TEMP_DIR/files2" || exit 1
        grep -v -f "$TEMP_DIR/exclude.bre" "$TEMP_DIR/files2" >"$TEMP_DIR/files3" || exit 1
        tar czf "$TEMP_DIR/archive.tar.gz" -T "$TEMP_DIR/files3" || exit 1
        (cd "$TARGET_DIR" && tar xzmf "$TEMP_DIR/archive.tar.gz") || exit 1
        if ! [ "$TIGHTDB_DISABLE_MARKDOWN_TO_PDF" ]; then
            (cd "$TARGET_DIR" && pandoc README.md -o README.pdf) || exit 1
        fi
        exit 0
        ;;

    "dist-deb")
        codename=$(lsb_release -s -c)
        (cd debian && sed -e "s/@CODENAME@/$codename/g" changelog.in > changelog) || exit 1
        dpkg-buildpackage -rfakeroot -us -uc || exit 1
        exit 0
        ;;

    "dist-remarks")
cat <<EOF
To help you get started, a simple example is provided in
"tightdb_java/examples/intro-example". First you need to build the
Java extension as described above. Do NOT run "./build clean", as that
will prevent the example from running. For further details, please
consult the README.md file in mentioned directory.
EOF
        exit 0
        ;;

    *)
        echo "Unspecified or bad mode '$MODE'" 1>&2
        echo "Available modes are: config clean build test test-debug test-examples install uninstall test-installed" 1>&2
        echo "As well as: dist-copy dist-remarks" 1>&2
        exit 1
        ;;

esac<|MERGE_RESOLUTION|>--- conflicted
+++ resolved
@@ -647,11 +647,7 @@
         ;;
 
     "test-doc")
-<<<<<<< HEAD
-        echo "Testind ref-doc:"
-=======
         echo "Testing ref-doc:"
->>>>>>> e7cb3efc
         cd "doc/ref/examples" || exit 1
         ant refdoc || exit 1
         echo "Test passed"
@@ -661,18 +657,14 @@
         ant runall || exit 1
         exit 0
         ;;
-<<<<<<< HEAD
-        
-=======
-
->>>>>>> e7cb3efc
+
     "test-examples")
         echo "Testing intro examples:"
         cd "examples/intro-example" || exit 1
         ant runall || exit 1
         exit 0
         ;;
-    
+
     "install")
         require_config || exit 1
 

package io.realm;


import android.util.JsonReader;
import android.util.JsonToken;
import io.realm.RealmObject;
import io.realm.exceptions.RealmException;
import io.realm.exceptions.RealmMigrationNeededException;
import io.realm.internal.ColumnType;
import io.realm.internal.ImplicitTransaction;
import io.realm.internal.LinkView;
import io.realm.internal.RealmObjectProxy;
import io.realm.internal.Table;
import io.realm.internal.TableOrView;
import io.realm.internal.android.JsonUtils;
import java.io.IOException;
import java.util.ArrayList;
import java.util.Arrays;
import java.util.Collections;
import java.util.Date;
import java.util.HashMap;
import java.util.List;
import java.util.Map;
import org.json.JSONArray;
import org.json.JSONException;
import org.json.JSONObject;
import some.test.AllTypes;

public class AllTypesRealmProxy extends AllTypes
        implements RealmObjectProxy {

    private static long INDEX_COLUMNSTRING;
    private static long INDEX_COLUMNLONG;
    private static long INDEX_COLUMNFLOAT;
    private static long INDEX_COLUMNDOUBLE;
    private static long INDEX_COLUMNBOOLEAN;
    private static long INDEX_COLUMNDATE;
    private static long INDEX_COLUMNBINARY;
    private static long INDEX_COLUMNOBJECT;
    private static long INDEX_COLUMNREALMLIST;
    private static Map<String, Long> columnIndices;
    private static final List<String> FIELD_NAMES;
    static {
        List<String> fieldNames = new ArrayList<String>();
        fieldNames.add("columnString");
        fieldNames.add("columnLong");
        fieldNames.add("columnFloat");
        fieldNames.add("columnDouble");
        fieldNames.add("columnBoolean");
        fieldNames.add("columnDate");
        fieldNames.add("columnBinary");
        fieldNames.add("columnObject");
        fieldNames.add("columnRealmList");
        FIELD_NAMES = Collections.unmodifiableList(fieldNames);
    }

    @Override
    public String getColumnString() {
        realm.checkIfValid();
        return (java.lang.String) row.getString(INDEX_COLUMNSTRING);
    }

    @Override
    public void setColumnString(String value) {
        realm.checkIfValid();
        row.setString(INDEX_COLUMNSTRING, (String) value);
    }

    @Override
    public long getColumnLong() {
        realm.checkIfValid();
        return (long) row.getLong(INDEX_COLUMNLONG);
    }

    @Override
    public void setColumnLong(long value) {
        realm.checkIfValid();
        row.setLong(INDEX_COLUMNLONG, (long) value);
    }

    @Override
    public float getColumnFloat() {
        realm.checkIfValid();
        return (float) row.getFloat(INDEX_COLUMNFLOAT);
    }

    @Override
    public void setColumnFloat(float value) {
        realm.checkIfValid();
        row.setFloat(INDEX_COLUMNFLOAT, (float) value);
    }

    @Override
    public double getColumnDouble() {
        realm.checkIfValid();
        return (double) row.getDouble(INDEX_COLUMNDOUBLE);
    }

    @Override
    public void setColumnDouble(double value) {
        realm.checkIfValid();
        row.setDouble(INDEX_COLUMNDOUBLE, (double) value);
    }

    @Override
    public boolean isColumnBoolean() {
        realm.checkIfValid();
        return (boolean) row.getBoolean(INDEX_COLUMNBOOLEAN);
    }

    @Override
    public void setColumnBoolean(boolean value) {
        realm.checkIfValid();
        row.setBoolean(INDEX_COLUMNBOOLEAN, (boolean) value);
    }

    @Override
    public Date getColumnDate() {
        realm.checkIfValid();
        return (java.util.Date) row.getDate(INDEX_COLUMNDATE);
    }

    @Override
    public void setColumnDate(Date value) {
        realm.checkIfValid();
        row.setDate(INDEX_COLUMNDATE, (Date) value);
    }

    @Override
    public byte[] getColumnBinary() {
        realm.checkIfValid();
        return (byte[]) row.getBinaryByteArray(INDEX_COLUMNBINARY);
    }

    @Override
    public void setColumnBinary(byte[] value) {
        realm.checkIfValid();
        row.setBinaryByteArray(INDEX_COLUMNBINARY, (byte[]) value);
    }

    @Override
    public AllTypes getColumnObject() {
        if (row.isNullLink(INDEX_COLUMNOBJECT)) {
            return null;
        }
        return realm.get(some.test.AllTypes.class, row.getLink(INDEX_COLUMNOBJECT));
    }

    @Override
    public void setColumnObject(AllTypes value) {
        if (value == null) {
            row.nullifyLink(INDEX_COLUMNOBJECT);
            return;
        }
        row.setLink(INDEX_COLUMNOBJECT, value.row.getIndex());
    }

    @Override
    public RealmList<AllTypes> getColumnRealmList() {
        return new RealmList<AllTypes>(AllTypes.class, row.getLinkList(INDEX_COLUMNREALMLIST), realm);
    }

    @Override
    public void setColumnRealmList(RealmList<AllTypes> value) {
        LinkView links = row.getLinkList(INDEX_COLUMNREALMLIST);
        if (value == null) {
            return;
        }
        for (RealmObject linkedObject : (RealmList<? extends RealmObject>) value) {
            links.add(linkedObject.row.getIndex());
        }
    }

    public static Table initTable(ImplicitTransaction transaction) {
        if(!transaction.hasTable("class_AllTypes")) {
            Table table = transaction.getTable("class_AllTypes");
            table.addColumn(ColumnType.STRING, "columnString");
            table.addColumn(ColumnType.INTEGER, "columnLong");
            table.addColumn(ColumnType.FLOAT, "columnFloat");
            table.addColumn(ColumnType.DOUBLE, "columnDouble");
            table.addColumn(ColumnType.BOOLEAN, "columnBoolean");
            table.addColumn(ColumnType.DATE, "columnDate");
            table.addColumn(ColumnType.BINARY, "columnBinary");
            if (!transaction.hasTable("class_AllTypes")) {
                AllTypesRealmProxy.initTable(transaction);
            }
            table.addColumnLink(ColumnType.LINK, "columnObject", transaction.getTable("class_AllTypes"));
            if (!transaction.hasTable("class_AllTypes")) {
                AllTypesRealmProxy.initTable(transaction);
            }
            table.addColumnLink(ColumnType.LINK_LIST, "columnRealmList", transaction.getTable("class_AllTypes"));
            table.setIndex(table.getColumnIndex("columnString"));
            table.setPrimaryKey("columnString");
            return table;
        }
        return transaction.getTable("class_AllTypes");
    }

    public static void validateTable(ImplicitTransaction transaction) {
        if(transaction.hasTable("class_AllTypes")) {
            Table table = transaction.getTable("class_AllTypes");
            if(table.getColumnCount() != 9) {
                throw new RealmMigrationNeededException("Field count does not match");
            }
            Map<String, ColumnType> columnTypes = new HashMap<String, ColumnType>();
            for(long i = 0; i < 9; i++) {
                columnTypes.put(table.getColumnName(i), table.getColumnType(i));
            }
            if (!columnTypes.containsKey("columnString")) {
                throw new RealmMigrationNeededException("Missing field 'columnString'");
            }
            if (columnTypes.get("columnString") != ColumnType.STRING) {
                throw new RealmMigrationNeededException("Invalid type 'String' for field 'columnString'");
            }
            if (table.getPrimaryKey() != table.getColumnIndex("columnString")) {
                throw new RealmMigrationNeededException("Primary key not defined for field 'columnString'");
            }
            if (!table.hasIndex(table.getColumnIndex("columnString"))) {
                throw new RealmMigrationNeededException("Index not defined for field 'columnString'");
            }
            if (!columnTypes.containsKey("columnLong")) {
                throw new RealmMigrationNeededException("Missing field 'columnLong'");
            }
            if (columnTypes.get("columnLong") != ColumnType.INTEGER) {
                throw new RealmMigrationNeededException("Invalid type 'long' for field 'columnLong'");
            }
            if (!columnTypes.containsKey("columnFloat")) {
                throw new RealmMigrationNeededException("Missing field 'columnFloat'");
            }
            if (columnTypes.get("columnFloat") != ColumnType.FLOAT) {
                throw new RealmMigrationNeededException("Invalid type 'float' for field 'columnFloat'");
            }
            if (!columnTypes.containsKey("columnDouble")) {
                throw new RealmMigrationNeededException("Missing field 'columnDouble'");
            }
            if (columnTypes.get("columnDouble") != ColumnType.DOUBLE) {
                throw new RealmMigrationNeededException("Invalid type 'double' for field 'columnDouble'");
            }
            if (!columnTypes.containsKey("columnBoolean")) {
                throw new RealmMigrationNeededException("Missing field 'columnBoolean'");
            }
            if (columnTypes.get("columnBoolean") != ColumnType.BOOLEAN) {
                throw new RealmMigrationNeededException("Invalid type 'boolean' for field 'columnBoolean'");
            }
            if (!columnTypes.containsKey("columnDate")) {
                throw new RealmMigrationNeededException("Missing field 'columnDate'");
            }
            if (columnTypes.get("columnDate") != ColumnType.DATE) {
                throw new RealmMigrationNeededException("Invalid type 'Date' for field 'columnDate'");
            }
            if (!columnTypes.containsKey("columnBinary")) {
                throw new RealmMigrationNeededException("Missing field 'columnBinary'");
            }
            if (columnTypes.get("columnBinary") != ColumnType.BINARY) {
                throw new RealmMigrationNeededException("Invalid type 'byte[]' for field 'columnBinary'");
            }
            if (!columnTypes.containsKey("columnObject")) {
                throw new RealmMigrationNeededException("Missing field 'columnObject'");
            }
            if (columnTypes.get("columnObject") != ColumnType.LINK) {
                throw new RealmMigrationNeededException("Invalid type 'AllTypes' for field 'columnObject'");
            }
            if (!transaction.hasTable("class_AllTypes")) {
                throw new RealmMigrationNeededException("Missing class 'class_AllTypes' for field 'columnObject'");
            }
            if(!columnTypes.containsKey("columnRealmList")) {
                throw new RealmMigrationNeededException("Missing field 'columnRealmList'");
            }
            if(columnTypes.get("columnRealmList") != ColumnType.LINK_LIST) {
                throw new RealmMigrationNeededException("Invalid type 'AllTypes' for field 'columnRealmList'");
            }
            if (!transaction.hasTable("class_AllTypes")) {
                throw new RealmMigrationNeededException("Missing class 'class_AllTypes' for field 'columnRealmList'");
            }

            columnIndices = new HashMap<String, Long>();
            for (String fieldName : getFieldNames()) {
                long index = table.getColumnIndex(fieldName);
                if (index == -1) {
                    throw new RealmMigrationNeededException(transaction.getPath(), "Field '" + fieldName + "' not found for type AllTypes");
                }
                columnIndices.put(fieldName, index);
            }
            INDEX_COLUMNSTRING = table.getColumnIndex("columnString");
            INDEX_COLUMNLONG = table.getColumnIndex("columnLong");
            INDEX_COLUMNFLOAT = table.getColumnIndex("columnFloat");
            INDEX_COLUMNDOUBLE = table.getColumnIndex("columnDouble");
            INDEX_COLUMNBOOLEAN = table.getColumnIndex("columnBoolean");
            INDEX_COLUMNDATE = table.getColumnIndex("columnDate");
            INDEX_COLUMNBINARY = table.getColumnIndex("columnBinary");
            INDEX_COLUMNOBJECT = table.getColumnIndex("columnObject");
            INDEX_COLUMNREALMLIST = table.getColumnIndex("columnRealmList");
        } else {
            throw new RealmMigrationNeededException(transaction.getPath(), "The AllTypes class is missing from the schema for this Realm.");
        }
    }

    public static String getTableName() {
        return "class_AllTypes";
    }

    public static List<String> getFieldNames() {
        return FIELD_NAMES;
    }

    public static Map<String,Long> getColumnIndices() {
        return columnIndices;
    }

    public static AllTypes createOrUpdateUsingJsonObject(Realm realm, JSONObject json, boolean update)
            throws JSONException {
        AllTypes obj = null;
        if (update) {
            Table table = realm.getTable(AllTypes.class);
            long pkColumnIndex = table.getPrimaryKey();
            if (!json.isNull("columnString")) {
                long rowIndex = table.findFirstString(pkColumnIndex, json.getString("columnString"));
                if (rowIndex != TableOrView.NO_MATCH) {
                    obj = new AllTypesRealmProxy();
                    obj.realm = realm;
                    obj.row = table.getRow(rowIndex);
                }
            }
        }
        if (obj == null) {
            obj = realm.createObject(AllTypes.class);
        }
        if (!json.isNull("columnString")) {
            obj.setColumnString((String) json.getString("columnString"));
        }
        if (!json.isNull("columnLong")) {
            obj.setColumnLong((long) json.getLong("columnLong"));
        }
        if (!json.isNull("columnFloat")) {
            obj.setColumnFloat((float) json.getDouble("columnFloat"));
        }
        if (!json.isNull("columnDouble")) {
            obj.setColumnDouble((double) json.getDouble("columnDouble"));
        }
        if (!json.isNull("columnBoolean")) {
            obj.setColumnBoolean((boolean) json.getBoolean("columnBoolean"));
        }
        if (!json.isNull("columnDate")) {
            Object timestamp = json.get("columnDate");
            if (timestamp instanceof String) {
                obj.setColumnDate(JsonUtils.stringToDate((String) timestamp));
            } else {
                obj.setColumnDate(new Date(json.getLong("columnDate")));
            }
        } else {
            obj.setColumnDate(new Date(0));
        }
        obj.setColumnBinary(JsonUtils.stringToBytes(json.isNull("columnBinary") ? null : json.getString("columnBinary")));
        if (!json.isNull("columnObject")) {
            some.test.AllTypes columnObjectObj = AllTypesRealmProxy.createOrUpdateUsingJsonObject(realm, json.getJSONObject("columnObject"), update);
            obj.setColumnObject(columnObjectObj);
        }
        if (!json.isNull("columnRealmList")) {
            obj.getColumnRealmList().clear();
            JSONArray array = json.getJSONArray("columnRealmList");
            for (int i = 0; i < array.length(); i++) {
                some.test.AllTypes item = AllTypesRealmProxy.createOrUpdateUsingJsonObject(realm, array.getJSONObject(i), update);
                obj.getColumnRealmList().add(item);
            }
        }
        return obj;
    }

    public static AllTypes createUsingJsonStream(Realm realm, JsonReader reader)
            throws IOException {
        AllTypes obj = realm.createObject(AllTypes.class);
        reader.beginObject();
        while (reader.hasNext()) {
            String name = reader.nextName();
            if (name.equals("columnString") && reader.peek() != JsonToken.NULL) {
                obj.setColumnString((String) reader.nextString());
            } else if (name.equals("columnLong")  && reader.peek() != JsonToken.NULL) {
                obj.setColumnLong((long) reader.nextLong());
            } else if (name.equals("columnFloat")  && reader.peek() != JsonToken.NULL) {
                obj.setColumnFloat((float) reader.nextDouble());
            } else if (name.equals("columnDouble")  && reader.peek() != JsonToken.NULL) {
                obj.setColumnDouble((double) reader.nextDouble());
            } else if (name.equals("columnBoolean")  && reader.peek() != JsonToken.NULL) {
                obj.setColumnBoolean((boolean) reader.nextBoolean());
            } else if (name.equals("columnDate")  && reader.peek() != JsonToken.NULL) {
                if (reader.peek() == JsonToken.NUMBER) {
                    long timestamp = reader.nextLong();
                    if (timestamp > -1) {
                        obj.setColumnDate(new Date(timestamp));
                    }
                } else {
                    obj.setColumnDate(JsonUtils.stringToDate(reader.nextString()));
                }
            } else if (name.equals("columnBinary")  && reader.peek() != JsonToken.NULL) {
                obj.setColumnBinary(JsonUtils.stringToBytes(reader.nextString()));
            } else if (name.equals("columnObject")  && reader.peek() != JsonToken.NULL) {
                some.test.AllTypes columnObjectObj = AllTypesRealmProxy.createUsingJsonStream(realm, reader);
                obj.setColumnObject(columnObjectObj);
            } else if (name.equals("columnRealmList")  && reader.peek() != JsonToken.NULL) {
                reader.beginArray();
                while (reader.hasNext()) {
                    some.test.AllTypes item = AllTypesRealmProxy.createUsingJsonStream(realm, reader);
                    obj.getColumnRealmList().add(item);
                }
                reader.endArray();
            } else {
                reader.skipValue();
            }
        }
        reader.endObject();
        return obj;
    }

<<<<<<< HEAD
    public static AllTypes copyOrUpdate(Realm realm, AllTypes object, boolean update, Map<RealmObject,RealmObjectProxy> cache) {
		if (object.realm != null && object.realm.getId() == realm.getId()) {
=======
    public static AllTypes copyOrUpdate(Realm realm, AllTypes object, boolean update, Map<RealmObject,RealmObject> cache) {
        if (object.realm != null && object.realm.getPath().equals(realm.getPath())) {
>>>>>>> 5f7abfbe
            return object;
        }
        AllTypes realmObject = null;
        boolean canUpdate = update;
        if (canUpdate) {
            Table table = realm.getTable(AllTypes.class);
            long pkColumnIndex = table.getPrimaryKey();
            if (object.getColumnString() == null) {
                throw new IllegalArgumentException("Primary key value must not be null.");
            }
            long rowIndex = table.findFirstString(pkColumnIndex, object.getColumnString());
            if (rowIndex != TableOrView.NO_MATCH) {
                realmObject = new AllTypesRealmProxy();
                realmObject.realm = realm;
                realmObject.row = table.getRow(rowIndex);
                cache.put(object, (RealmObjectProxy) realmObject);
            } else {
                canUpdate = false;
            }
        }

        if (canUpdate) {
            return update(realm, realmObject, object, cache);
        } else {
            return copy(realm, object, update, cache);
        }
    }

    public static AllTypes copy(Realm realm, AllTypes newObject, boolean update, Map<RealmObject,RealmObjectProxy> cache) {
        AllTypes realmObject = realm.createObject(AllTypes.class, newObject.getColumnString());
        cache.put(newObject, (RealmObjectProxy) realmObject);
        realmObject.setColumnString(newObject.getColumnString() != null ? newObject.getColumnString() : "");
        realmObject.setColumnLong(newObject.getColumnLong());
        realmObject.setColumnFloat(newObject.getColumnFloat());
        realmObject.setColumnDouble(newObject.getColumnDouble());
        realmObject.setColumnBoolean(newObject.isColumnBoolean());
        realmObject.setColumnDate(newObject.getColumnDate() != null ? newObject.getColumnDate() : new Date(0));
        realmObject.setColumnBinary(newObject.getColumnBinary() != null ? newObject.getColumnBinary() : new byte[0]);

        some.test.AllTypes columnObjectObj = newObject.getColumnObject();
        if (columnObjectObj != null) {
            some.test.AllTypes cachecolumnObject = (some.test.AllTypes) cache.get(columnObjectObj);
            if (cachecolumnObject != null) {
                realmObject.setColumnObject(cachecolumnObject);
            } else {
                realmObject.setColumnObject(AllTypesRealmProxy.copyOrUpdate(realm, columnObjectObj, update, cache));
            }
        }

        RealmList<AllTypes> columnRealmListList = newObject.getColumnRealmList();
        if (columnRealmListList != null) {
            RealmList<AllTypes> columnRealmListRealmList = realmObject.getColumnRealmList();
            for (int i = 0; i < columnRealmListList.size(); i++) {
                AllTypes columnRealmListItem = columnRealmListList.get(i);
                AllTypes cachecolumnRealmList = (AllTypes) cache.get(columnRealmListItem);
                if (cachecolumnRealmList != null) {
                    columnRealmListRealmList.add(cachecolumnRealmList);
                } else {
                    columnRealmListRealmList.add(AllTypesRealmProxy.copyOrUpdate(realm, columnRealmListList.get(i), update, cache));
                }
            }
        }

        return realmObject;
    }

    static AllTypes update(Realm realm, AllTypes realmObject, AllTypes newObject, Map<RealmObject, RealmObjectProxy> cache) {
        realmObject.setColumnLong(newObject.getColumnLong());
        realmObject.setColumnFloat(newObject.getColumnFloat());
        realmObject.setColumnDouble(newObject.getColumnDouble());
        realmObject.setColumnBoolean(newObject.isColumnBoolean());
        realmObject.setColumnDate(newObject.getColumnDate() != null ? newObject.getColumnDate() : new Date(0));
        realmObject.setColumnBinary(newObject.getColumnBinary() != null ? newObject.getColumnBinary() : new byte[0]);
        AllTypes columnObjectObj = newObject.getColumnObject();
        if (columnObjectObj != null) {
            AllTypes cachecolumnObject = (AllTypes) cache.get(columnObjectObj);
            if (cachecolumnObject != null) {
                realmObject.setColumnObject(cachecolumnObject);
            } else {
                realmObject.setColumnObject(AllTypesRealmProxy.copyOrUpdate(realm, columnObjectObj, true, cache));
            }
        } else {
            realmObject.setColumnObject(null);
        }
        RealmList<AllTypes> columnRealmListList = newObject.getColumnRealmList();
        RealmList<AllTypes> columnRealmListRealmList = realmObject.getColumnRealmList();
        columnRealmListRealmList.clear();
        if (columnRealmListList != null) {
            for (int i = 0; i < columnRealmListList.size(); i++) {
                AllTypes columnRealmListItem = columnRealmListList.get(i);
                AllTypes cachecolumnRealmList = (AllTypes) cache.get(columnRealmListItem);
                if (cachecolumnRealmList != null) {
                    columnRealmListRealmList.add(cachecolumnRealmList);
                } else {
                    columnRealmListRealmList.add(AllTypesRealmProxy.copyOrUpdate(realm, columnRealmListList.get(i), true, cache));
                }
            }
        }
        return realmObject;
    }

    @Override
    public String toString() {
        if (!isValid()) {
            return "Invalid object";
        }
        StringBuilder stringBuilder = new StringBuilder("AllTypes = [");
        stringBuilder.append("{columnString:");
        stringBuilder.append(getColumnString());
        stringBuilder.append("}");
        stringBuilder.append(",");
        stringBuilder.append("{columnLong:");
        stringBuilder.append(getColumnLong());
        stringBuilder.append("}");
        stringBuilder.append(",");
        stringBuilder.append("{columnFloat:");
        stringBuilder.append(getColumnFloat());
        stringBuilder.append("}");
        stringBuilder.append(",");
        stringBuilder.append("{columnDouble:");
        stringBuilder.append(getColumnDouble());
        stringBuilder.append("}");
        stringBuilder.append(",");
        stringBuilder.append("{columnBoolean:");
        stringBuilder.append(isColumnBoolean());
        stringBuilder.append("}");
        stringBuilder.append(",");
        stringBuilder.append("{columnDate:");
        stringBuilder.append(getColumnDate());
        stringBuilder.append("}");
        stringBuilder.append(",");
        stringBuilder.append("{columnBinary:");
        stringBuilder.append(getColumnBinary());
        stringBuilder.append("}");
        stringBuilder.append(",");
        stringBuilder.append("{columnObject:");
        stringBuilder.append(getColumnObject() != null ? "AllTypes" : "null");
        stringBuilder.append("}");
        stringBuilder.append(",");
        stringBuilder.append("{columnRealmList:");
        stringBuilder.append("RealmList<AllTypes>[").append(getColumnRealmList().size()).append("]");
        stringBuilder.append("}");
        stringBuilder.append("]");
        return stringBuilder.toString();
    }

    @Override
    public int hashCode() {
        String realmName = realm.getPath();
        String tableName = row.getTable().getName();
        long rowIndex = row.getIndex();

        int result = 17;
        result = 31 * result + ((realmName != null) ? realmName.hashCode() : 0);
        result = 31 * result + ((tableName != null) ? tableName.hashCode() : 0);
        result = 31 * result + (int) (rowIndex ^ (rowIndex >>> 32));
        return result;
    }

    @Override
    public boolean equals(Object o) {
        if (this == o) return true;
        if (o == null || getClass() != o.getClass()) return false;
        AllTypesRealmProxy aAllTypes = (AllTypesRealmProxy)o;

        String path = realm.getPath();
        String otherPath = aAllTypes.realm.getPath();
        if (path != null ? !path.equals(otherPath) : otherPath != null) return false;;

        String tableName = row.getTable().getName();
        String otherTableName = aAllTypes.row.getTable().getName();
        if (tableName != null ? !tableName.equals(otherTableName) : otherTableName != null) return false;

        if (row.getIndex() != aAllTypes.row.getIndex()) return false;

        return true;
    }

}
 <|MERGE_RESOLUTION|>--- conflicted
+++ resolved
@@ -200,77 +200,77 @@
         if(transaction.hasTable("class_AllTypes")) {
             Table table = transaction.getTable("class_AllTypes");
             if(table.getColumnCount() != 9) {
-                throw new RealmMigrationNeededException("Field count does not match");
+                throw new RealmMigrationNeededException(transaction.getPath(), "Field count does not match");
             }
             Map<String, ColumnType> columnTypes = new HashMap<String, ColumnType>();
             for(long i = 0; i < 9; i++) {
                 columnTypes.put(table.getColumnName(i), table.getColumnType(i));
             }
             if (!columnTypes.containsKey("columnString")) {
-                throw new RealmMigrationNeededException("Missing field 'columnString'");
+                throw new RealmMigrationNeededException(transaction.getPath(), "Missing field 'columnString'");
             }
             if (columnTypes.get("columnString") != ColumnType.STRING) {
-                throw new RealmMigrationNeededException("Invalid type 'String' for field 'columnString'");
+                throw new RealmMigrationNeededException(transaction.getPath(), "Invalid type 'String' for field 'columnString'");
             }
             if (table.getPrimaryKey() != table.getColumnIndex("columnString")) {
-                throw new RealmMigrationNeededException("Primary key not defined for field 'columnString'");
+                throw new RealmMigrationNeededException(transaction.getPath(), "Primary key not defined for field 'columnString'");
             }
             if (!table.hasIndex(table.getColumnIndex("columnString"))) {
-                throw new RealmMigrationNeededException("Index not defined for field 'columnString'");
+                throw new RealmMigrationNeededException(transaction.getPath(), "Index not defined for field 'columnString'");
             }
             if (!columnTypes.containsKey("columnLong")) {
-                throw new RealmMigrationNeededException("Missing field 'columnLong'");
+                throw new RealmMigrationNeededException(transaction.getPath(), "Missing field 'columnLong'");
             }
             if (columnTypes.get("columnLong") != ColumnType.INTEGER) {
-                throw new RealmMigrationNeededException("Invalid type 'long' for field 'columnLong'");
+                throw new RealmMigrationNeededException(transaction.getPath(), "Invalid type 'long' for field 'columnLong'");
             }
             if (!columnTypes.containsKey("columnFloat")) {
-                throw new RealmMigrationNeededException("Missing field 'columnFloat'");
+                throw new RealmMigrationNeededException(transaction.getPath(), "Missing field 'columnFloat'");
             }
             if (columnTypes.get("columnFloat") != ColumnType.FLOAT) {
-                throw new RealmMigrationNeededException("Invalid type 'float' for field 'columnFloat'");
+                throw new RealmMigrationNeededException(transaction.getPath(), "Invalid type 'float' for field 'columnFloat'");
             }
             if (!columnTypes.containsKey("columnDouble")) {
-                throw new RealmMigrationNeededException("Missing field 'columnDouble'");
+                throw new RealmMigrationNeededException(transaction.getPath(), "Missing field 'columnDouble'");
             }
             if (columnTypes.get("columnDouble") != ColumnType.DOUBLE) {
-                throw new RealmMigrationNeededException("Invalid type 'double' for field 'columnDouble'");
+                throw new RealmMigrationNeededException(transaction.getPath(), "Invalid type 'double' for field 'columnDouble'");
             }
             if (!columnTypes.containsKey("columnBoolean")) {
-                throw new RealmMigrationNeededException("Missing field 'columnBoolean'");
+                throw new RealmMigrationNeededException(transaction.getPath(), "Missing field 'columnBoolean'");
             }
             if (columnTypes.get("columnBoolean") != ColumnType.BOOLEAN) {
-                throw new RealmMigrationNeededException("Invalid type 'boolean' for field 'columnBoolean'");
+                throw new RealmMigrationNeededException(transaction.getPath(), "Invalid type 'boolean' for field 'columnBoolean'");
             }
             if (!columnTypes.containsKey("columnDate")) {
-                throw new RealmMigrationNeededException("Missing field 'columnDate'");
+                throw new RealmMigrationNeededException(transaction.getPath(), "Missing field 'columnDate'");
             }
             if (columnTypes.get("columnDate") != ColumnType.DATE) {
-                throw new RealmMigrationNeededException("Invalid type 'Date' for field 'columnDate'");
+                throw new RealmMigrationNeededException(transaction.getPath(), "Invalid type 'Date' for field 'columnDate'");
             }
             if (!columnTypes.containsKey("columnBinary")) {
-                throw new RealmMigrationNeededException("Missing field 'columnBinary'");
+                throw new RealmMigrationNeededException(transaction.getPath(), "Missing field 'columnBinary'");
             }
             if (columnTypes.get("columnBinary") != ColumnType.BINARY) {
-                throw new RealmMigrationNeededException("Invalid type 'byte[]' for field 'columnBinary'");
+                throw new RealmMigrationNeededException(transaction.getPath(), "Invalid type 'byte[]' for field 'columnBinary'");
             }
             if (!columnTypes.containsKey("columnObject")) {
-                throw new RealmMigrationNeededException("Missing field 'columnObject'");
+                throw new RealmMigrationNeededException(transaction.getPath(), "Missing field 'columnObject'");
             }
             if (columnTypes.get("columnObject") != ColumnType.LINK) {
-                throw new RealmMigrationNeededException("Invalid type 'AllTypes' for field 'columnObject'");
+                throw new RealmMigrationNeededException(transaction.getPath(), "Invalid type 'AllTypes' for field 'columnObject'");
             }
             if (!transaction.hasTable("class_AllTypes")) {
-                throw new RealmMigrationNeededException("Missing class 'class_AllTypes' for field 'columnObject'");
+                throw new RealmMigrationNeededException(transaction.getPath(), "Missing class 'class_AllTypes' for field 'columnObject'");
             }
             if(!columnTypes.containsKey("columnRealmList")) {
-                throw new RealmMigrationNeededException("Missing field 'columnRealmList'");
+                throw new RealmMigrationNeededException(transaction.getPath(), "Missing field 'columnRealmList'");
             }
             if(columnTypes.get("columnRealmList") != ColumnType.LINK_LIST) {
-                throw new RealmMigrationNeededException("Invalid type 'AllTypes' for field 'columnRealmList'");
+                throw new RealmMigrationNeededException(transaction.getPath(), "Invalid type 'AllTypes' for field 'columnRealmList'");
             }
             if (!transaction.hasTable("class_AllTypes")) {
-                throw new RealmMigrationNeededException("Missing class 'class_AllTypes' for field 'columnRealmList'");
+                throw new RealmMigrationNeededException(transaction.getPath(), "Missing class 'class_AllTypes' for field 'columnRealmList'");
             }
 
             columnIndices = new HashMap<String, Long>();
@@ -411,13 +411,8 @@
         return obj;
     }
 
-<<<<<<< HEAD
     public static AllTypes copyOrUpdate(Realm realm, AllTypes object, boolean update, Map<RealmObject,RealmObjectProxy> cache) {
-		if (object.realm != null && object.realm.getId() == realm.getId()) {
-=======
-    public static AllTypes copyOrUpdate(Realm realm, AllTypes object, boolean update, Map<RealmObject,RealmObject> cache) {
         if (object.realm != null && object.realm.getPath().equals(realm.getPath())) {
->>>>>>> 5f7abfbe
             return object;
         }
         AllTypes realmObject = null;

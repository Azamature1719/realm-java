--- conflicted
+++ resolved
@@ -1,4 +1,3 @@
-<<<<<<< HEAD
 ## 10.0.0-BETA.6 (2020-08-17)
 
 We no longer support Realm Cloud (legacy), but instead the new MongoDB Realm Cloud. MongoDB Realm is a serverless platform that enables developers to quickly build applications without having to set up server infrastructure. MongoDB Realm is built on top of MongoDB Atlas, automatically integrating the connection to your database.
@@ -173,10 +172,6 @@
 * Updated compileSdkVersion to 29.
 
 
-## 7.0.0(YYYY-MM-DD)
-
-NOTE: This version bumps the Realm file format to version 10. Files created with previous versions of Realm will be automatically upgraded. It is not possible to downgrade to version 9 or earlier.
-=======
 ## 7.0.2(2020-08-14)
 
 ### Enhancements
@@ -221,7 +216,6 @@
 ## 7.0.0(2020-05-16)
 
 NOTE: This version bumps the Realm file format to version 10. Files created with previous versions of Realm will be automatically upgraded. It is not possible to downgrade to version 9 or earlier. Only [Studio 3.11](https://github.com/realm/realm-studio/releases/tag/v3.11.0) or later will be able to open the new file format. 
->>>>>>> 444c318e
 
 ### Breaking Changes
 * [ObjectServer] Removed deprecated method `SyncConfiguration.Builder.partialRealm()`. Use `SyncConfiguration.Builder.fullSynchronization()` instead.

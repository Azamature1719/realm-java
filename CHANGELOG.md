<<<<<<< HEAD
## 3.1.4 (2017-05-04)
=======
## 3.2.0 (YYYY-MM-DD)

### Deprecated

### Enhancements

* [ObjectServer] Added support for `SyncUser.isAdmin()` (#4353).
* [ObjectServer] Added support for changing passwords through `SyncUser.changePassword()` (#4423).
* Transient fields are now allowed in model classes, but are implicitly treated as having the `@Ignore` annotation (#4279).
* Added `Realm.refresh()` and `DynamicRealm.refresh()` (#3476).
* Added `Realm.getInstanceAsync()` and `DynamicRealm.getInstanceAsync()` (#2299).
* Added `DynamicRealmObject#linkingObjects(String,String) to support linking objects on `DynamicRealm` (#4492).

### Bug Fixes

### Internal

* Use separated locks for different `RealmCache`s ($4551).

## 3.1.4 (YYYY-MM-DD)
>>>>>>> 9a46d5bd

## Bug fixes

* Added missing row validation check in certain cases on invalidated/deleted objects (#4540).
* Initializing Realm is now more resilient if `Context.getFilesDir()` isn't working correctly (#4493).
* `OrderedRealmCollectionSnapshot.get()` returned a wrong object (#4554).
* `onSuccess` callback got triggered infinitely if a synced transaction was committed in the async transaction's `onSuccess` callback (#4594).

## 3.1.3 (2017-04-20)

### Enhancements

* [ObjectServer] Resume synchronization as soon as the connectivity is back (#4141).

### Bug Fixes

* `equals()` and `hashCode()` of managed `RealmObject`s that come from linking objects don't work correctly (#4487).
* Field name was missing in exception message when `null` was set to required field (#4484).
* Now throws `IllegalStateException` when a getter of linking objects is called against deleted or not yet loaded `RealmObject`s (#4499).
* `NullPointerException` caused by local transaction inside the listener of `findFirstAsync()`'s results (#4495).
* Native crash when adding listeners to `RealmObject` after removing listeners from the same `RealmObject` before (#4502).
* Native crash with "Invalid argument" error happened on some Android 7.1.1 devices when opening Realm on external storage (#4461).
* `OrderedRealmCollectionChangeListener` didn't report change ranges correctly when circular link's field changed (#4474).

### Internal

* Upgraded to Realm Sync 1.6.0.
* Upgraded to Realm Core 2.6.1.

## 3.1.2 (2017-04-12)

### Bug Fixes

* Crash caused by JNI couldn't find `OsObject.notifyChangeListeners` when ProGuard is enabled (#4461).
* Incompatible return type of `RealmSchema.getAll()` and `BaseRealm.getSchema()` (#4443).
* Memory leaked when synced Realm was initialized (#4465).
* An `IllegalStateException` will be thrown when starting iterating `OrderedRealmCollection` if the Realm is closed (#4471).

## 3.1.1 (2017-04-07)

### Bug Fixes

* Crash caused by Listeners on `RealmObject` getting triggered the 2nd time with different changed field (#4437).
* Unintentionally exposing `StandardRealmSchema` (#4443).
* Workaround for crashes on specific Samsung devices which are caused by a buggy `memmove` call (#3651).

## 3.1.0 (2017-04-05)

### Breaking Changes

* Updated file format of Realm files. Existing Realm files will automatically be migrated to the new format when they are opened, but older versions of Realm cannot open these files.
* [ObjectServer] Due to file format changes, Realm Object Server 1.3.0 or later is required.

### Enhancements

* Added support for reverse relationships through the `@LinkingObjects` annotation. See `io.realm.annotations.LinkingObjects` for documentation.  
  * This feature is in `@Beta`.
  * Queries on linking objects do not work.  Queries like `where(...).equalTo("field.linkingObjects.id", 7).findAll()` are not yet supported.
  * Backlink verification is incomplete.  Evil code can cause native crashes.
* The listener on `RealmObject` will only be triggered if the object changes (#3894).
* Added `RealmObjectChangeListener` interface that provide detailed information about `RealmObject` field changes.
* Listeners on `RealmList` and `RealmResults` will be triggered immediately when the transaction is committed on the same thread (#4245).
* The real `RealmMigrationNeededException` is now thrown instead of `IllegalArgumentException` if no migration is provided for a Realm that requires it.
* `RealmQuery.distinct()` can be performed on unindexed fields (#2285).
* `targetSdkVersion` is now 25.
* [ObjectServer] In case of a Client Reset, information about the location of the backed up Realm file is now reported through the `ErrorHandler` interface (#4080).
* [ObjectServer] Authentication URLs now automatically append `/auth` if no other path segment is set (#4370).

### Bug Fixes

* Crash with `LogicError` with `Bad version number` on notifier thread (#4369).
* `Realm.migrateRealm(RealmConfiguration)` now fails correctly with an `IllegalArgumentException` if a `SyncConfiguration` is provided (#4075).
* Fixed a potential cause for Realm file corruptions (never reported).
* Add `@Override` annotation to proxy class accessors and stop using raw type in proxy classes in order to remove warnings from javac (#4329).
* `findFirstAsync()` now returns an invalid object if there is no object matches the query condition instead of running the query repeatedly until it can find one (#4352).
* [ObjectServer] Changing the log level after starting a session now works correctly (#4337).

### Internal

* Using the Object Store's Session and SyncManager.
* Upgraded to Realm Sync 1.5.0.
* Upgraded to Realm Core 2.5.1.
* Upgraded Gradle to 3.4.1

## 3.0.0 (2017-02-28)

### Breaking Changes

* `RealmResults.distinct()` returns a new `RealmResults` object instead of filtering on the original object (#2947).
* `RealmResults` is auto-updated continuously. Any transaction on the current thread which may have an impact on the order or elements of the `RealmResults` will change the `RealmResults` immediately instead of change it in the next event loop. The standard `RealmResults.iterator()` will continue to work as normal, which means that you can still delete or modify elements without impacting the iterator. The same is not true for simple for-loops. In some cases a simple for-loop will not work (https://realm.io/docs/java/3.0.0/api/io/realm/OrderedRealmCollection.html#loops), and you must use the new createSnapshot() method.
* `RealmChangeListener` on `RealmObject` will now also be triggered when the object is deleted. Use `RealmObject.isValid()` to check this state(#3138).
* `RealmObject.asObservable()` will now emit the object when it is deleted. Use `RealmObject.isValid()` to check this state (#3138).
* Removed deprecated classes `Logger` and `AndroidLogger` (#4050).

### Deprecated

* `RealmResults.removeChangeListeners()`. Use `RealmResults.removeAllChangeListeners()` instead.
* `RealmObject.removeChangeListeners()`. Use `RealmObject.removeAllChangeListeners()` instead.
* `RealmResults.distinct()` and `RealmResults.distinctAsync()`. Use `RealmQuery.distinct()` and `RealmQuery.distinctAsync()` instead.

### Enhancements

* Added support for sorting by link's field (#672).
* Added `OrderedRealmCollectionSnapshot` class and `OrderedRealmCollection.createSnapshot()` method. `OrderedRealmCollectionSnapshot` is useful when changing `RealmResults` or `RealmList` in simple loops.
* Added `OrderedRealmCollectionChangeListener` interface for supporting fine-grained collection notifications.
* Added support for ChangeListeners on `RealmList`.
* Added `RealmList.asObservable()`.

### Bug Fixes

* Element type checking in `DynamicRealmObject#setList()` (#4252).
* Now throws `IllegalStateException` instead of process crash when any of thread confined methods in `RealmQuery` is called from wrong thread (#4228).
* Now throws `IllegalStateException` when any of thread confined methods in `DynamicRealmObject` is called from wrong thread (#4258).

### Internal

* Use Object Store's `Results` as the backend for `RealmResults` (#3372).
  - Use Object Store's notification mechanism to trigger listeners.
  - Local commits triggers Realm global listener and `RealmObject` listener on current thread immediately instead of in the next event loop.


## 2.3.2 (2017-02-27)

### Bug fixes

* Log levels in JNI layer were all reported as "Error" (#4204).
* Encrypted realms can end up corrupted if many threads are reading and writing at the same time (#4128).
* "Read-only file system" exception when compacting Realm file on external storage (#4140).

### Internal

* Updated to Realm Sync v1.2.1.
* Updated to Realm Core v2.3.2.

### Enhancements

* Improved performance of getters and setters in proxy classes.


## 2.3.1 (2017-02-07)

### Enhancements

* [ObjectServer] The `serverUrl` given to `SyncConfiguration.Builder()` is now more lenient and will also accept only paths as argument (#4144).
* [ObjectServer] Add a timer to refresh periodically the access_token.

### Bug fixes

* NPE problem in SharedRealm.finalize() (#3730).
* `RealmList.contains()` and `RealmResults.contains()` now correctly use custom `equals()` method on Realm model classes.
* Build error when the project is using Kotlin (#4087).
* Bug causing classes to be replaced by classes already in Gradle's classpath (#3568).
* NullPointerException when notifying a single object that it changed (#4086).


## 2.3.0 (2017-01-19)

### Object Server API Changes

* Realm Sync v1.0.0 has been released, and Realm Mobile Platform is no longer considered in beta.
* Breaking change: Location of Realm files are now placed in `getFilesDir()/<userIdentifier>` instead of `getFilesDir()/`.
  This is done in order to support shared Realms among users, while each user retaining their own local copy.
* Breaking change: `SyncUser.all()` now returns Map instead of List.
* Breaking change: Added a default `UserStore` saving users in a Realm file (`RealmFileUserStore`).
* Breaking change: Added multi-user support to `UserStore`. Added `get(String)` and `remove(String)`, removed `remove()` and renamed `get()` to `getCurrent()`.
* Breaking change: Changed the order of arguments to `SyncCredentials.custom()` to match iOS: token, provider, userInfo.
* Added support for `PermissionOffer` and `PermissionOfferResponse` to `SyncUser.getManagementRealm()`.
* Exceptions thrown in error handlers are ignored but logged (#3559).
* Removed unused public constants in `SyncConfiguration` (#4047).
* Fixed bug, preventing Sync client to renew the access token (#4038) (#4039).
* Now `SyncUser.logout()` properly revokes tokens (#3639).

### Bug fixes

* Fixed native memory leak setting the value of a primary key (#3993).
* Activated Realm's annotation processor on connectedTest when the project is using kapt (#4008).
* Fixed "too many open files" issue (#4002).
* Added temporary work-around for bug crashing Samsung Tab 3 devices on startup (#3651).

### Enhancements

* Added `like` predicate for String fields (#3752).

### Internal

* Updated to Realm Sync v1.0.0.
* Added a Realm backup when receiving a Sync client reset message from the server.

## 2.2.2 (2017-01-16)

### Object Server API Changes (In Beta)

* Disabled `Realm.compactRealm()` when sync is enabled as it might corrupt the Realm (https://github.com/realm/realm-core/issues/2345).

### Bug fixes

* "operation not permitted" issue when creating Realm file on some devices' external storage (#3629).
* Crash on API 10 devices (#3726).
* `UnsatisfiedLinkError` caused by `pipe2` (#3945).
* Unrecoverable error with message "Try again" when the notification fifo is full (#3964).
* Realm migration wasn't triggered when the primary key definition was altered (#3966).
* Use phantom reference to solve the finalize time out issue (#2496).

### Enhancements

* All major public classes are now non-final. This is mostly a compromise to support Mockito. All protected fields/methods are still not considered part of the public API and can change without notice (#3869).
* All Realm instances share a single notification daemon thread.
* Fixed Java lint warnings with generated proxy classes (#2929).

### Internal

* Upgraded Realm Core to 2.3.0.
* Upgraded Realm Sync to 1.0.0-BETA-6.5.

## 2.2.1 (2016-11-12)

### Object Server API Changes (In Beta)

* Fixed `SyncConfiguration.toString()` so it now outputs a correct description instead of an empty string (#3787).

### Bug fixes

* Added version number to the native library, preventing ReLinker from accidentally loading old code (#3775).
* `Realm.getLocalInstanceCount(config)` throwing NullPointerException if called after all Realms have been closed (#3791).

## 2.2.0 (2016-11-12)

### Object Server API Changes (In Beta)

* Added support for `SyncUser.getManagementRealm()` and permission changes.

### Bug fixes

* Kotlin projects no longer create the `RealmDefaultModule` if no Realm model classes are present (#3746).
* Remove `includedescriptorclasses` option from ProGuard rule file in order to support built-in shrinker of Android Gradle Plugin (#3714).
* Unexpected `RealmMigrationNeededException` was thrown when a field was added to synced Realm.

### Enhancements

* Added support for the `annotationProcessor` configuration provided by Android Gradle Plugin 2.2.0 or later. Realm plugin adds its annotation processor to the `annotationProcessor` configuration instead of `apt` configuration if it is available and the `com.neenbedankt.android-apt` plugin is not used. In Kotlin projects, `kapt` is used instead of the `annotationProcessor` configuration (#3026).

## 2.1.1 (2016-10-27)

### Bug fixes

* Fixed a bug in `Realm.insert` and `Realm.insertOrUpdate` methods causing a `StackOverFlow` when you try to insert a cyclic graph of objects between Realms (#3732).

### Object Server API Changes (In Beta)

* Set default RxFactory to `SyncConfiguration`.

### Bug fixes

* ProGuard configuration introduced in 2.1.0 unexpectedly kept classes that did not have the @KeepMember annotation (#3689).

## 2.1.0 (2016-10-25)

### Breaking changes

* * `SecureUserStore` has been moved to its own GitHub repository: https://github.com/realm/realm-android-user-store
  See https://github.com/realm/realm-android-user-store/blob/master/README.md for further info on how to include it.


### Object Server API Changes (In Beta)

* Renamed `User` to `SyncUser`, `Credentials` to `SyncCredentials` and `Session` to `SyncSession` to align names with Cocoa.
* Removed `SyncManager.setLogLevel()`. Use `RealmLog.setLevel()` instead.
* `SyncUser.logout()` now correctly clears `SyncUser.currentUser()` (#3638).
* Missing ProGuard configuration for libraries used by Sync extension (#3596).
* Error handler was not called when sync session failed (#3597).
* Added `User.all()` that returns all known Realm Object Server users.
* Upgraded Realm Sync to 1.0.0-BETA-3.2

### Deprecated

* `Logger`. Use `RealmLogger` instead.
* `AndroidLogger`. The logger for Android is implemented in native code instead.

### Bug fixes

* The following were not kept by ProGuard: names of native methods not in the `io.realm.internal` package, names of classes used in method signature (#3596).
* Permission error when a database file was located on external storage (#3140).
* Memory leak when unsubscribing from a RealmResults/RealmObject RxJava Observable (#3552).

### Enhancements

* `Realm.compactRealm()` now works for encrypted Realms.
* Added `first(E defaultValue)` and `last(E defaultValue)` methods to `RealmList` and `RealmResult`. These methods will return the provided object instead of throwing an `IndexOutOfBoundsException` if the list is empty.
* Reduce transformer logger verbosity (#3608).
* `RealmLog.setLevel(int)` for setting the log level across all loggers.

### Internal

* Upgraded Realm Core to 2.1.3

### Credits

* Thanks to Max Furman (@maxfurman) for adding support for `first()` and `last()` default values.

## 2.0.2 (2016-10-06)

This release is not protocol-compatible with previous versions of the Realm Mobile Platform. The base library is still fully compatible.

### Bug fixes

* Build error when using Java 7 (#3563).

### Internal

* Upgraded Realm Core to 2.1.0
* Upgraded Realm Sync to 1.0.0-BETA-2.0.

## 2.0.1 (2016-10-05)

### Bug fixes

* `android.net.conn.CONNECTIVITY_CHANGE` broadcast caused `RuntimeException` if sync extension was disabled (#3505).
* `android.net.conn.CONNECTIVITY_CHANGE` was not delivered on Android 7 devices.
* `distinctAsync` did not respect other query parameters (#3537).
* `ConcurrentModificationException` from Gradle when building an application (#3501).

### Internal

* Upgraded to Realm Core 2.0.1 / Realm Sync 1.3-BETA

## 2.0.0 (2016-09-27)

This release introduces support for the Realm Mobile Platform!
See <https://realm.io/news/introducing-realm-mobile-platform/> for an overview of these great new features.

### Breaking Changes

* Files written by Realm 2.0 cannot be read by 1.x or earlier versions. Old files can still be opened.
* It is now required to call `Realm.init(Context)` before calling any other Realm API.
* Removed `RealmConfiguration.Builder(Context)`, `RealmConfiguration.Builder(Context, File)` and `RealmConfiguration.Builder(File)` constructors.
* `isValid()` now always returns `true` instead of `false` for unmanaged `RealmObject` and `RealmList`. This puts it in line with the behaviour of the Cocoa and .NET API's (#3101).
* armeabi is not supported anymore.
* Added new `RealmFileException`.
  - `IncompatibleLockFileException` has been removed and replaced by `RealmFileException` with kind `INCOMPATIBLE_LOCK_FILE`.
  - `RealmIOExcpetion` has been removed and replaced by `RealmFileException`.
* `RealmConfiguration.Builder.assetFile(Context, String)` has been renamed to `RealmConfiguration.Builder.assetFile(String)`.
* Object with primary key is now required to define it when the object is created. This means that `Realm.createObject(Class<E>)` and `DynamicRealm.createObject(String)` now throws `RealmException` if they are used to create an object with a primary key field. Use `Realm.createObject(Class<E>, Object)` or `DynamicRealm.createObject(String, Object)` instead.
* Importing from JSON without the primary key field defined in the JSON object now throws `IllegalArgumentException`.
* Now `Realm.beginTransaction()`, `Realm.executeTransaction()` and `Realm.waitForChange()` throw `RealmMigrationNeededException` if a remote process introduces incompatible schema changes (#3409).
* The primary key value of an object can no longer be changed after the object was created. Instead a new object must be created and all fields copied over.
* Now `Realm.createObject(Class)` and `Realm.createObject(Class,Object)` take the values from the model's fields and default constructor. Creating objects through the `DynamicRealm` does not use these values (#777).
* When `Realm.create*FromJson()`s create a new `RealmObject`, now they take the default values defined by the field itself and its default constructor for those fields that are not defined in the JSON object.

### Enhancements

* Added `realmObject.isManaged()`, `RealmObject.isManaged(obj)` and `RealmCollection.isManaged()` (#3101).
* Added `RealmConfiguration.Builder.directory(File)`.
* `RealmLog` has been moved to the public API. It is now possible to control which events Realm emit to Logcat. See the `RealmLog` class for more details.
* Typed `RealmObject`s can now continue to access their fields properly even though the schema was changed while the Realm was open (#3409).
* A `RealmMigrationNeededException` will be thrown with a cause to show the detailed message when a migration is needed and the migration block is not in the `RealmConfiguration`.


### Bug fixes

* Fixed a lint error in proxy classes when the 'minSdkVersion' of user's project is smaller than 11 (#3356).
* Fixed a potential crash when there were lots of async queries waiting in the queue.
* Fixed a bug causing the Realm Transformer to not transform field access in the model's constructors (#3361).
* Fixed a bug causing a build failure when the Realm Transformer adds accessors to a model class that was already transformed in other project (#3469).
* Fixed a bug causing the `NullPointerException` when calling getters/setters in the model's constructors (#2536).

### Internal

* Moved JNI build to CMake.
* Updated Realm Core to 2.0.0.
* Updated ReLinker to 1.2.2.

## 1.2.0 (2016-08-19)

### Bug fixes

* Throw a proper exception when operating on a non-existing field with the dynamic API (#3292).
* `DynamicRealmObject.setList` should only accept `RealmList<DynamicRealmObject>` (#3280).
* `DynamicRealmObject.getX(fieldName)` now throws a proper exception instead of a native crash when called with a field name of the wrong type (#3294).
* Fixed a concurrency crash which might happen when `Realm.executeTransactionAsync()` tried to call `onSucess` after the Realm was closed.

### Enhancements

* Added `RealmQuery.in()` for a comparison against multiple values.
* Added byte array (`byte[]`) support to `RealmQuery`'s `equalTo` and `notEqualTo` methods.
* Optimized internal caching of schema classes (#3315).

### Internal

* Updated Realm Core to 1.5.1.
* Improved sorting speed.
* Completely removed the `OptionalAPITransformer`.

### Credits

* Thanks to Brenden Kromhout (@bkromhout) for adding binary array support to `equalTo` and `notEqualTo`.

## 1.1.1 (2016-07-01)

### Bug fixes

* Fixed a wrong JNI method declaration which might cause "method not found" crash on some devices.
* Fixed a bug that `Error` in the background async thread is not forwarded to the caller thread.
* Fixed a crash when an empty `Collection` is passed to `insert()`/`insertOrUpdate()` (#3103).
* Fixed a bug that does not transfer the primary key when `RealmSchemaObject.setClassName()` is called to rename a class (#3118).
* Fixed bug in `Realm.insert` and `Realm.insertOrUpdate` methods causing a `RealmList` to be cleared when inserting a managed `RealmModel` (#3105).
* Fixed a concurrency allocation bug in storage engine which might lead to some random crashes.
* Bulk insertion now throws if it is not called in a transaction (#3173).
* The IllegalStateException thrown when accessing an empty RealmObject is now more meaningful (#3200).
* `insert()` now correctly throws an exception if two different objects have the same primary key (#3212).
* Blackberry Z10 throwing "Function not implemented" (#3178).
* Reduced the number of file descriptors used by Realm Core (#3197).
* Throw a proper `IllegalStateException` if a `RealmChangeListener` is used inside an IntentService (#2875).

### Enhancements

* The Realm Annotation processor no longer consumes the Realm annotations. Allowing other annotation processors to run.

### Internal

* Updated Realm Core to 1.4.2.
* Improved sorting speed.

## 1.1.0 (2016-06-30)

### Bug fixes

* A number of bug fixes in the storage engine related to memory management in rare cases when a Realm has been compacted.
* Disabled the optional API transformer since it has problems with DexGuard (#3022).
* `OnSuccess.OnSuccess()` might not be called with the correct Realm version for async transaction (#1893).
* Fixed a bug in `copyToRealm()` causing a cyclic dependency objects being duplicated.
* Fixed a build failure when model class has a conflicting name such as `Map`, `List`, `String`, ... (#3077).

### Enhancements

* Added `insert(RealmModel obj)`, `insertOrUpdate(RealmModel obj)`, `insert(Collection<RealmModel> collection)` and `insertOrUpdate(Collection<RealmModel> collection)` to perform batch inserts (#1684).
* Enhanced `Table.toString()` to show a PrimaryKey field details (#2903).
* Enabled ReLinker when loading a Realm from a custom path by adding a `RealmConfiguration.Builder(Context, File)` constructor (#2900).
* Changed `targetSdkVersion` of `realm-library` to 24.
* Logs warning if `DynamicRealm` is not closed when GC happens as it does for `Realm`.

### Deprecated

* `RealmConfiguration.Builder(File)`. Use `RealmConfiguration.Builder(Context, File)` instead.

### Internal

* Updated Realm Core to 1.2.0.

## 1.0.1 (2016-05-25)

### Bug fixes

* Fixed a crash when calling `Table.toString()` in debugger (#2429).
* Fixed a race condition which would cause some `RealmResults` to not be properly updated inside a `RealmChangeListener`. This could result in crashes when accessing items from those results (#2926/#2951).
* Revised `RealmResults.isLoaded()` description (#2895).
* Fixed a bug that could cause Realm to lose track of primary key when using `RealmObjectSchema.removeField()` and `RealmObjectSchema.renameField()` (#2829/#2926).
* Fixed a bug that prevented some devices from finding async related JNI methods correctly.
* Updated ProGuard configuration in order not to depend on Android's default configuration (#2972).
* Fixed a race condition between Realms notifications and other UI events. This could e.g. cause ListView to crash (#2990).
* Fixed a bug that allowed both `RealmConfiguration.Builder.assetFile()`/`deleteRealmIfMigrationNeeded()` to be configured at the same time, which leads to the asset file accidentally being deleted in migrations (#2933).
* Realm crashed outright when the same Realm file was opened in two processes. Realm will now optimistically retry opening for 1 second before throwing an Error (#2459).

### Enhancements

* Removes RxJava related APIs during bytecode transforming to make RealmObject plays well with reflection when rx.Observable doesn't exist.

## 1.0.0 (2016-05-25)

No changes since 0.91.1.

## 0.91.1 (2016-05-25)

* Updated Realm Core to 1.0.1.

### Bug fixes

* Fixed a bug when opening a Realm causes a staled memory mapping. Symptoms are error messages like "Bad or incompatible history type", "File format version doesn't match", and "Encrypted interprocess sharing is currently unsupported".

## 0.91.0 (2016-05-20)

* Updated Realm Core to 1.0.0.

### Breaking changes

* Removed all `@Deprecated` methods.
* Calling `Realm.setAutoRefresh()` or `DynamicRealm.setAutoRefresh()` from non-Looper thread throws `IllegalStateException` even if the `autoRefresh` is false (#2820).

### Bug fixes

* Calling RealmResults.deleteAllFromRealm() might lead to native crash (#2759).
* The annotation processor now correctly reports an error if trying to reference interfaces in model classes (#2808).
* Added null check to `addChangeListener` and `removeChangeListener` in `Realm` and `DynamicRealm` (#2772).
* Calling `RealmObjectSchema.addPrimaryKey()` adds an index to the primary key field, and calling `RealmObjectSchema.removePrimaryKey()` removes the index from the field (#2832).
* Log files are not deleted when calling `Realm.deleteRealm()` (#2834).

### Enhancements

* Upgrading to OpenSSL 1.0.1t. From July 11, 2016, Google Play only accept apps using OpenSSL 1.0.1r or later (https://support.google.com/faqs/answer/6376725, #2749).
* Added support for automatically copying an initial database from assets using `RealmConfiguration.Builder.assetFile()`.
* Better error messages when certain file operations fail.

### Credits

* Paweł Surówka (@thesurix) for adding the `RealmConfiguration.Builder.assetFile()`.

## 0.90.1

* Updated Realm Core to 0.100.2.

### Bug fixes

* Opening a Realm while closing a Realm in another thread could lead to a race condition.
* Automatic migration to the new file format could in rare circumstances lead to a crash.
* Fixing a race condition that may occur when using Async API (#2724).
* Fixed CannotCompileException when related class definition in android.jar cannot be found (#2703).

### Enhancements

* Prints path when file related exceptions are thrown.

## 0.90.0

* Updated Realm Core to 0.100.0.

### Breaking changes

* RealmChangeListener provides the changed object/Realm/collection as well (#1594).
* All JSON methods on Realm now only wraps JSONException in RealmException. All other Exceptions are thrown as they are.
* Marked all methods on `RealmObject` and all public classes final (#1594).
* Removed `BaseRealm` from the public API.
* Removed `HandlerController` from the public API.
* Removed constructor of `RealmAsyncTask` from the public API (#1594).
* `RealmBaseAdapter` has been moved to its own GitHub repository: https://github.com/realm/realm-android-adapters
  See https://github.com/realm/realm-android-adapters/blob/master/README.md for further info on how to include it.
* File format of Realm files is changed. Files will be automatically upgraded but opening a Realm file with older
  versions of Realm is not possible.

### Deprecated

* `Realm.allObjects*()`. Use `Realm.where(clazz).findAll*()` instead.
* `Realm.distinct*()`. Use `Realm.where(clazz).distinct*()` instead.
* `DynamicRealm.allObjects*()`. Use `DynamicRealm.where(className).findAll*()` instead.
* `DynamicRealm.distinct*()`. Use `DynamicRealm.where(className).distinct*()` instead.
* `Realm.allObjectsSorted(field, sort, field, sort, field, sort)`. Use `RealmQuery.findAllSorted(field[], sort[])`` instead.
* `RealmQuery.findAllSorted(field, sort, field, sort, field, sort)`. Use `RealmQuery.findAllSorted(field[], sort[])`` instead.
* `RealmQuery.findAllSortedAsync(field, sort, field, sort, field, sort)`. Use `RealmQuery.findAllSortedAsync(field[], sort[])`` instead.
* `RealmConfiguration.setModules()`. Use `RealmConfiguration.modules()` instead.
* `Realm.refresh()` and `DynamicRealm.refresh()`. Use `Realm.waitForChange()`/`stopWaitForChange()` or `DynamicRealm.waitForChange()`/`stopWaitForChange()` instead.

### Enhancements

* `RealmObjectSchema.getPrimaryKey()` (#2636).
* `Realm.createObject(Class, Object)` for creating objects with a primary key directly.
* Unit tests in Android library projects now detect Realm model classes.
* Better error message if `equals()` and `hashCode()` are not properly overridden in custom Migration classes.
* Expanding the precision of `Date` fields to cover full range (#833).
* `Realm.waitForChange()`/`stopWaitForChange()` and `DynamicRealm.waitForChange()`/`stopWaitForChange()` (#2386).

### Bug fixes

* `RealmChangeListener` on `RealmObject` is not triggered when adding listener on returned `RealmObject` of `copyToRealmOrUpdate()` (#2569).

### Credits

* Thanks to Brenden Kromhout (@bkromhout) for adding `RealmObjectSchema.getPrimaryKey()`.

## 0.89.1

### Bug fixes

* @PrimaryKey + @Required on String type primary key no longer throws when using copyToRealm or copyToRealmOrUpdate (#2653).
* Primary key is cleared/changed when calling RealmSchema.remove()/RealmSchema.rename() (#2555).
* Objects implementing RealmModel can be used as a field of RealmModel/RealmObject (#2654).

## 0.89.0

### Breaking changes

* @PrimaryKey field value can now be null for String, Byte, Short, Integer, and Long types. Older Realms should be migrated, using RealmObjectSchema.setNullable(), or by adding the @Required annotation. (#2515).
* `RealmResults.clear()` now throws UnsupportedOperationException. Use `RealmResults.deleteAllFromRealm()` instead.
* `RealmResults.remove(int)` now throws UnsupportedOperationException. Use `RealmResults.deleteFromRealm(int)` instead.
* `RealmResults.sort()` and `RealmList.sort()` now return the sorted result instead of sorting in-place.
* `RealmList.first()` and `RealmList.last()` now throw `ArrayIndexOutOfBoundsException` if `RealmList` is empty.
* Removed deprecated method `Realm.getTable()` from public API.
* `Realm.refresh()` and `DynamicRealm.refresh()` on a Looper no longer have any effect. `RealmObject` and `RealmResults` are always updated on the next event loop.

### Deprecated

* `RealmObject.removeFromRealm()` in place of `RealmObject.deleteFromRealm()`
* `Realm.clear(Class)` in favour of `Realm.delete(Class)`.
* `DynamicRealm.clear(Class)` in place of `DynamicRealm.delete(Class)`.

### Enhancements

* Added a `RealmModel` interface that can be used instead of extending `RealmObject`.
* `RealmCollection` and `OrderedRealmCollection` interfaces have been added. `RealmList` and `RealmResults` both implement these.
* `RealmBaseAdapter` now accept an `OrderedRealmCollection` instead of only `RealmResults`.
* `RealmObjectSchema.isPrimaryKey(String)` (#2440)
* `RealmConfiguration.initialData(Realm.Transaction)` can now be used to populate a Realm file before it is used for the first time.

### Bug fixes

* `RealmObjectSchema.isRequired(String)` and `RealmObjectSchema.isNullable(String)` don't throw when the given field name doesn't exist.

### Credits

* Thanks to @thesurix for adding `RealmConfiguration.initialData()`.

## 0.88.3

* Updated Realm Core to 0.97.3.

### Enhancements

* Throws an IllegalArgumentException when calling Realm.copyToRealm()/Realm.copyToRealmOrUpdate() with a RealmObject which belongs to another Realm instance in a different thread.
* Improved speed of cleaning up native resources (#2496).

### Bug fixes

* Field annotated with @Ignored should not have accessors generated by the bytecode transformer (#2478).
* RealmResults and RealmObjects can no longer accidentially be GC'ed if using `asObservable()`. Previously this caused the observable to stop emitting. (#2485).
* Fixed an build issue when using Realm in library projects on Windows (#2484).
* Custom equals(), toString() and hashCode() are no longer incorrectly overwritten by the proxy class (#2545).

## 0.88.2

* Updated Realm Core to 0.97.2.

### Enhancements

* Outputs additional information when incompatible lock file error occurs.

### Bug fixes

* Race condition causing BadVersionException when running multiple async writes and queries at the same time (#2021/#2391/#2417).

## 0.88.1

### Bug fixes

* Prevent throwing NullPointerException in RealmConfiguration.equals(RealmConfiguration) when RxJava is not in the classpath (#2416).
* RealmTransformer fails because of missing annotation classes in user's project (#2413).
* Added SONAME header to shared libraries (#2432).
* now DynamicRealmObject.toString() correctly shows null value as "null" and the format is aligned to the String from typed RealmObject (#2439).
* Fixed an issue occurring while resolving ReLinker in apps using a library based on Realm (#2415).

## 0.88.0 (2016-03-10)

* Updated Realm Core to 0.97.0.

### Breaking changes

* Realm has now to be installed as a Gradle plugin.
* DynamicRealm.executeTransaction() now directly throws any RuntimeException instead of wrapping it in a RealmException (#1682).
* DynamicRealm.executeTransaction() now throws IllegalArgumentException instead of silently accepting a null Transaction object.
* String setters now throw IllegalArgumentException instead of RealmError for invalid surrogates.
* DynamicRealm.distinct()/distinctAsync() and Realm.distinct()/distinctAsync() now throw IllegalArgumentException instead of UnsupportedOperationException for invalid type or unindexed field.
* All thread local change listeners are now delayed until the next Looper event instead of being triggered when committing.
* Removed RealmConfiguration.getSchemaMediator() from public API which was deprecated in 0.86.0. Please use RealmConfiguration.getRealmObjectClasses() to obtain the set of model classes (#1797).
* Realm.migrateRealm() throws a FileNotFoundException if the Realm file doesn't exist.
* It is now required to unsubscribe from all Realm RxJava observables in order to fully close the Realm (#2357).

### Deprecated

* Realm.getInstance(Context). Use Realm.getInstance(RealmConfiguration) or Realm.getDefaultInstance() instead.
* Realm.getTable(Class) which was public because of the old migration API. Use Realm.getSchema() or DynamicRealm.getSchema() instead.
* Realm.executeTransaction(Transaction, Callback) and replaced it with Realm.executeTransactionAsync(Transaction), Realm.executeTransactionAsync(Transaction, OnSuccess), Realm.executeTransactionAsync(Transaction, OnError) and Realm.executeTransactionAsync(Transaction, OnSuccess, OnError).

### Enhancements

* Support for custom methods, custom logic in accessors, custom accessor names, interface implementation and public fields in Realm objects (#909).
* Support to project Lombok (#502).
* RealmQuery.isNotEmpty() (#2025).
* Realm.deleteAll() and RealmList.deleteAllFromRealm() (#1560).
* RealmQuery.distinct() and RealmResults.distinct() (#1568).
* RealmQuery.distinctAsync() and RealmResults.distinctAsync() (#2118).
* Improved .so loading by using [ReLinker](https://github.com/KeepSafe/ReLinker).
* Improved performance of RealmList#contains() (#897).
* distinct(...) for Realm, DynamicRealm, RealmQuery, and RealmResults can take multiple parameters (#2284).
* "realm" and "row" can be used as field name in model classes (#2255).
* RealmResults.size() now returns Integer.MAX_VALUE when actual size is greater than Integer.MAX_VALUE (#2129).
* Removed allowBackup from AndroidManifest (#2307).

### Bug fixes

* Error occurring during test and (#2025).
* Error occurring during test and connectedCheck of unit test example (#1934).
* Bug in jsonExample (#2092).
* Multiple calls of RealmResults.distinct() causes to return wrong results (#2198).
* Calling DynamicRealmObject.setList() with RealmList<DynamicRealmObject> (#2368).
* RealmChangeListeners did not triggering correctly if findFirstAsync() didn't find any object. findFirstAsync() Observables now also correctly call onNext when the query completes in that case (#2200).
* Setting a null value to trigger RealmChangeListener (#2366).
* Preventing throwing BadVersionException (#2391).

### Credits

* Thanks to Bill Best (@wmbest2) for snapshot testing.
* Thanks to Graham Smith (@grahamsmith) for a detailed bug report (#2200).

## 0.87.5 (2016-01-29)
* Updated Realm Core to 0.96.2.
  - IllegalStateException won't be thrown anymore in RealmResults.where() if the RealmList which the RealmResults is created on has been deleted. Instead, the RealmResults will be treated as empty forever.
  - Fixed a bug causing a bad version exception, when using findFirstAsync (#2115).

## 0.87.4 (2016-01-28)
* Updated Realm Core to 0.96.0.
  - Fixed bug causing BadVersionException or crashing core when running async queries.

## 0.87.3 (2016-01-25)
* IllegalArgumentException is now properly thrown when calling Realm.copyFromRealm() with a DynamicRealmObject (#2058).
* Fixed a message in IllegalArgumentException thrown by the accessors of DynamicRealmObject (#2141).
* Fixed RealmList not returning DynamicRealmObjects of the correct underlying type (#2143).
* Fixed potential crash when rolling back removal of classes that reference each other (#1829).
* Updated Realm Core to 0.95.8.
  - Fixed a bug where undetected deleted object might lead to seg. fault (#1945).
  - Better performance when deleting objects (#2015).

## 0.87.2 (2016-01-08)
* Removed explicit GC call when committing a transaction (#1925).
* Fixed a bug when RealmObjectSchema.addField() was called with the PRIMARY_KEY modifier, the field was not set as a required field (#2001).
* Fixed a bug which could throw a ConcurrentModificationException in RealmObject's or RealmResults' change listener (#1970).
* Fixed RealmList.set() so it now correctly returns the old element instead of the new (#2044).
* Fixed the deployment of source and javadoc jars (#1971).

## 0.87.1 (2015-12-23)
* Upgraded to NDK R10e. Using gcc 4.9 for all architectures.
* Updated Realm Core to 0.95.6
  - Fixed a bug where an async query can be copied incomplete in rare cases (#1717).
* Fixed potential memory leak when using async query.
* Added a check to prevent removing a RealmChangeListener from a non-Looper thread (#1962). (Thank you @hohnamkung)

## 0.87.0 (2015-12-17)
* Added Realm.asObservable(), RealmResults.asObservable(), RealmObject.asObservable(), DynamicRealm.asObservable() and DynamicRealmObject.asObservable().
* Added RealmConfiguration.Builder.rxFactory() and RxObservableFactory for custom RxJava observable factory classes.
* Added Realm.copyFromRealm() for creating detached copies of Realm objects (#931).
* Added RealmObjectSchema.getFieldType() (#1883).
* Added unitTestExample to showcase unit and instrumentation tests. Examples include jUnit3, jUnit4, Espresso, Robolectric, and MPowermock usage with Realm (#1440).
* Added support for ISO8601 based dates for JSON import. If JSON dates are invalid a RealmException will be thrown (#1213).
* Added APK splits to gridViewExample (#1834).

## 0.86.1 (2015-12-11)
* Improved the performance of removing objects (RealmResults.clear() and RealmResults.remove()).
* Updated Realm Core to 0.95.5.
* Updated ProGuard configuration (#1904).
* Fixed a bug where RealmQuery.findFirst() returned a wrong result if the RealmQuery had been created from a RealmResults.where() (#1905).
* Fixed a bug causing DynamicRealmObject.getObject()/setObject() to use the wrong class (#1912).
* Fixed a bug which could cause a crash when closing Realm instances in change listeners (#1900).
* Fixed a crash occurring during update of multiple async queries (#1895).
* Fixed listeners not triggered for RealmObject & RealmResults created using copy or create methods (#1884).
* Fixed RealmChangeListener never called inside RealmResults (#1894).
* Fixed crash when calling clear on a RealmList (#1886).

## 0.86.0 (2015-12-03)
* BREAKING CHANGE: The Migration API has been replaced with a new API.
* BREAKING CHANGE: RealmResults.SORT_ORDER_ASCENDING and RealmResults.SORT_ORDER_DESCENDING constants have been replaced by Sort.ASCENDING and Sort.DESCENDING enums.
* BREAKING CHANGE: RealmQuery.CASE_SENSITIVE and RealmQuery.CASE_INSENSITIVE constants have been replaced by Case.SENSITIVE and Case.INSENSITIVE enums.
* BREAKING CHANGE: Realm.addChangeListener, RealmObject.addChangeListener and RealmResults.addChangeListener hold a strong reference to the listener, you should unregister the listener to avoid memory leaks.
* BREAKING CHANGE: Removed deprecated methods RealmQuery.minimum{Int,Float,Double}, RealmQuery.maximum{Int,Float,Double}, RealmQuery.sum{Int,Float,Double} and RealmQuery.average{Int,Float,Double}. Use RealmQuery.min(), RealmQuery.max(), RealmQuery.sum() and RealmQuery.average() instead.
* BREAKING CHANGE: Removed RealmConfiguration.getSchemaMediator() which is public by mistake. And RealmConfiguration.getRealmObjectClasses() is added as an alternative in order to obtain the set of model classes (#1797).
* BREAKING CHANGE: Realm.addChangeListener, RealmObject.addChangeListener and RealmResults.addChangeListener will throw an IllegalStateException when invoked on a non-Looper thread. This is to prevent registering listeners that will not be invoked.
* BREAKING CHANGE: trying to access a property on an unloaded RealmObject obtained asynchronously will throw an IllegalStateException
* Added new Dynamic API using DynamicRealm and DynamicRealmObject.
* Added Realm.getSchema() and DynamicRealm.getSchema().
* Realm.createOrUpdateObjectFromJson() now works correctly if the RealmObject class contains a primary key (#1777).
* Realm.compactRealm() doesn't throw an exception if the Realm file is opened. It just returns false instead.
* Updated Realm Core to 0.95.3.
  - Fixed a bug where RealmQuery.average(String) returned a wrong value for a nullable Long/Integer/Short/Byte field (#1803).
  - Fixed a bug where RealmQuery.average(String) wrongly counted the null value for average calculation (#1854).

## 0.85.1 (2015-11-23)
* Fixed a bug which could corrupt primary key information when updating from a Realm version <= 0.84.1 (#1775).

## 0.85.0 (2016-11-19)
* BREAKING CHANGE: Removed RealmEncryptionNotSupportedException since the encryption implementation changed in Realm's underlying storage engine. Encryption is now supported on all devices.
* BREAKING CHANGE: Realm.executeTransaction() now directly throws any RuntimeException instead of wrapping it in a RealmException (#1682).
* BREAKING CHANGE: RealmQuery.isNull() and RealmQuery.isNotNull() now throw IllegalArgumentException instead of RealmError if the fieldname is a linked field and the last element is a link (#1693).
* Added Realm.isEmpty().
* Setters in managed object for RealmObject and RealmList now throw IllegalArgumentException if the value contains an invalid (unmanaged, removed, closed, from different Realm) object (#1749).
* Attempting to refresh a Realm while a transaction is in process will now throw an IllegalStateException (#1712).
* The Realm AAR now also contains the ProGuard configuration (#1767). (Thank you @skyisle)
* Updated Realm Core to 0.95.
  - Removed reliance on POSIX signals when using encryption.

## 0.84.2
* Fixed a bug making it impossible to convert a field to become required during a migration (#1695).
* Fixed a bug making it impossible to read Realms created using primary keys and created by iOS (#1703).
* Fixed some memory leaks when an Exception is thrown (#1730).
* Fixed a memory leak when using relationships (#1285).
* Fixed a bug causing cached column indices to be cleared too soon (#1732).

## 0.84.1 (2015-10-28)
* Updated Realm Core to 0.94.4.
  - Fixed a bug that could cause a crash when running the same query multiple times.
* Updated ProGuard configuration. See [documentation](https://realm.io/docs/java/latest/#proguard) for more details.
* Updated Kotlin example to use 1.0.0-beta.
* Fixed warnings reported by "lint -Xlint:all" (#1644).
* Fixed a bug where simultaneous opening and closing a Realm from different threads might result in a NullPointerException (#1646).
* Fixed a bug which made it possible to externally modify the encryption key in a RealmConfiguration (#1678).

## 0.84.0 (2015-10-22)
* Added support for async queries and transactions.
* Added support for parsing JSON Dates with timezone information. (Thank you @LateralKevin)
* Added RealmQuery.isEmpty().
* Added Realm.isClosed() method.
* Added Realm.distinct() method.
* Added RealmQuery.isValid(), RealmResults.isValid() and RealmList.isValid(). Each method checks whether the instance is still valid to use or not(for example, the Realm has been closed or any parent object has been removed).
* Added Realm.isInTransaction() method.
* Updated Realm Core to version 0.94.3.
  - Fallback for mremap() now work correctly on BlackBerry devices.
* Following methods in managed RealmList now throw IllegalStateException instead of native crash when RealmList.isValid() returns false: add(int,RealmObject), add(RealmObject)
* Following methods in managed RealmList now throw IllegalStateException instead of ArrayIndexOutOfBoundsException when RealmList.isValid() returns false: set(int,RealmObject), move(int,int), remove(int), get(int)
* Following methods in managed RealmList now throw IllegalStateException instead of returning 0/null when RealmList.isValid() returns false: clear(), removeAll(Collection), remove(RealmObject), first(), last(), size(), where()
* RealmPrimaryKeyConstraintException is now thrown instead of RealmException if two objects with same primary key are inserted.
* IllegalStateException is now thrown when calling Realm's clear(), RealmResults's remove(), removeLast(), clear() or RealmObject's removeFromRealm() from an incorrect thread.
* Fixed a bug affecting RealmConfiguration.equals().
* Fixed a bug in RealmQuery.isNotNull() which produced wrong results for binary data.
* Fixed a bug in RealmQuery.isNull() and RealmQuery.isNotNull() which validated the query prematurely.
* Fixed a bug where closed Realms were trying to refresh themselves resulting in a NullPointerException.
* Fixed a bug that made it possible to migrate open Realms, which could cause undefined behavior when querying, reading or writing data.
* Fixed a bug causing column indices to be wrong for some edge cases. See #1611 for details.

## 0.83.1 (2015-10-15)
* Updated Realm Core to version 0.94.1.
  - Fixed a bug when using Realm.compactRealm() which could make it impossible to open the Realm file again.
  - Fixed a bug, so isNull link queries now always return true if any part is null.

## 0.83 (2015-10-08)
* BREAKING CHANGE: Database file format update. The Realm file created by this version cannot be used by previous versions of Realm.
* BREAKING CHANGE: Removed deprecated methods and constructors from the Realm class.
* BREAKING CHANGE: Introduced boxed types Boolean, Byte, Short, Integer, Long, Float and Double. Added null support. Introduced annotation @Required to indicate a field is not nullable. String, Date and byte[] became nullable by default which means a RealmMigrationNeededException will be thrown if an previous version of a Realm file is opened.
* Deprecated methods: RealmQuery.minimum{Int,Float,Double}, RealmQuery.maximum{Int,Float,Double}. Use RealmQuery.min() and RealmQuery.max() instead.
* Added support for x86_64.
* Fixed an issue where opening the same Realm file on two Looper threads could potentially lead to an IllegalStateException being thrown.
* Fixed an issue preventing the call of listeners on refresh().
* Opening a Realm file from one thread will no longer be blocked by a transaction from another thread.
* Range restrictions of Date fields have been removed. Date fields now accepts any value. Milliseconds are still removed.

## 0.82.2 (2015-09-04)
* Fixed a bug which might cause failure when loading the native library.
* Fixed a bug which might trigger a timeout in Context.finalize().
* Fixed a bug which might cause RealmObject.isValid() to throw an exception if the object is deleted.
* Updated Realm core to version 0.89.9
  - Fixed a potential stack overflow issue which might cause a crash when encryption was used.
  - Embedded crypto functions into Realm dynamic lib to avoid random issues on some devices.
  - Throw RealmEncryptionNotSupportedException if the device doesn't support Realm encryption. At least one device type (HTC One X) contains system bugs that prevents Realm's encryption from functioning properly. This is now detected, and an exception is thrown when trying to open/create an encrypted Realm file. It's up to the application to catch this and decide if it's OK to proceed without encryption instead.

## 0.82.1 (2015-08-06)
* Fixed a bug where using the wrong encryption key first caused the right key to be seen as invalid.
* Fixed a bug where String fields were ignored when updating objects from JSON with null values.
* Fixed a bug when calling System.exit(0), the process might hang.

## 0.82 (2015-07-28)
* BREAKING CHANGE: Fields with annotation @PrimaryKey are indexed automatically now. Older schemas require a migration.
* RealmConfiguration.setModules() now accept ignore null values which Realm.getDefaultModule() might return.
* Trying to access a deleted Realm object throw throws a proper IllegalStateException.
* Added in-memory Realm support.
* Closing realm on another thread different from where it was created now throws an exception.
* Realm will now throw a RealmError when Realm's underlying storage engine encounters an unrecoverable error.
* @Index annotation can also be applied to byte/short/int/long/boolean/Date now.
* Fixed a bug where RealmQuery objects are prematurely garbage collected.
* Removed RealmQuery.between() for link queries.

## 0.81.1 (2015-06-22)
* Fixed memory leak causing Realm to never release Realm objects.

## 0.81 (2015-06-19)
* Introduced RealmModules for working with custom schemas in libraries and apps.
* Introduced Realm.getDefaultInstance(), Realm.setDefaultInstance(RealmConfiguration) and Realm.getInstance(RealmConfiguration).
* Deprecated most constructors. They have been been replaced by Realm.getInstance(RealmConfiguration) and Realm.getDefaultInstance().
* Deprecated Realm.migrateRealmAtPath(). It has been replaced by Realm.migrateRealm(RealmConfiguration).
* Deprecated Realm.deleteFile(). It has been replaced by Realm.deleteRealm(RealmConfiguration).
* Deprecated Realm.compactFile(). It has been replaced by Realm.compactRealm(RealmConfiguration).
* RealmList.add(), RealmList.addAt() and RealmList.set() now copy unmanaged objects transparently into Realm.
* Realm now works with Kotlin (M12+). (Thank you @cypressious)
* Fixed a performance regression introduced in 0.80.3 occurring during the validation of the Realm schema.
* Added a check to give a better error message when null is used as value for a primary key.
* Fixed unchecked cast warnings when building with Realm.
* Cleaned up examples (remove old test project).
* Added checking for missing generic type in RealmList fields in annotation processor.

## 0.80.3 (2015-05-22)
* Calling Realm.copyToRealmOrUpdate() with an object with a null primary key now throws a proper exception.
* Fixed a bug making it impossible to open Realms created by Realm-Cocoa if a model had a primary key defined.
* Trying to using Realm.copyToRealmOrUpdate() with an object with a null primary key now throws a proper exception.
* RealmChangedListener now also gets called on the same thread that did the commit.
* Fixed bug where Realm.createOrUpdateWithJson() reset Date and Binary data to default values if not found in the JSON output.
* Fixed a memory leak when using RealmBaseAdapter.
* RealmBaseAdapter now allow RealmResults to be null. (Thanks @zaki50)
* Fixed a bug where a change to a model class (`RealmList<A>` to `RealmList<B>`) would not throw a RealmMigrationNeededException.
* Fixed a bug where setting multiple RealmLists didn't remove the previously added objects.
* Solved ConcurrentModificationException thrown when addChangeListener/removeChangeListener got called in the onChange. (Thanks @beeender)
* Fixed duplicated listeners in the same realm instance. Trying to add duplicated listeners is ignored now. (Thanks @beeender)

## 0.80.2 (2015-05-04)
* Trying to use Realm.copyToRealmOrUpdate() with an object with a null primary key now throws a proper exception.
* RealmMigrationNeedException can now return the path to the Realm that needs to be migrated.
* Fixed bug where creating a Realm instance with a hashcode collision no longer returned the wrong Realm instance.
* Updated Realm Core to version 0.89.2
  - fixed bug causing a crash when opening an encrypted Realm file on ARM64 devices.

## 0.80.1 (2015-04-16)
* Realm.createOrUpdateWithJson() no longer resets fields to their default value if they are not found in the JSON input.
* Realm.compactRealmFile() now uses Realm Core's compact() method which is more failure resilient.
* Realm.copyToRealm() now correctly handles referenced child objects that are already in the Realm.
* The ARM64 binary is now properly a part of the Eclipse distribution package.
* A RealmMigrationExceptionNeeded is now properly thrown if @Index and @PrimaryKey are not set correctly during a migration.
* Fixed bug causing Realms to be cached even though they failed to open correctly.
* Added Realm.deleteRealmFile(File) method.
* Fixed bug causing queries to fail if multiple Realms has different field ordering.
* Fixed bug when using Realm.copyToRealm() with a primary key could crash if default value was already used in the Realm.
* Updated Realm Core to version 0.89.0
  - Improved performance for sorting RealmResults.
  - Improved performance for refreshing a Realm after inserting or modifying strings or binary data.
  - Fixed bug causing incorrect result when querying indexed fields.
  - Fixed bug causing corruption of string index when deleting an object where there are duplicate values for the indexed field.
  - Fixed bug causing a crash after compacting the Realm file.
* Added RealmQuery.isNull() and RealmQuery.isNotNull() for querying relationships.
* Fixed a potential NPE in the RealmList constructor.

## 0.80 (2015-03-11)
* Queries on relationships can be case sensitive.
* Fixed bug when importing JSONObjects containing NULL values.
* Fixed crash when trying to remove last element of a RealmList.
* Fixed bug crashing annotation processor when using "name" in model classes for RealmObject references
* Fixed problem occurring when opening an encrypted Realm with two different instances of the same key.
* Version checker no longer reports that updates are available when latest version is used.
* Added support for static fields in RealmObjects.
* Realm.writeEncryptedCopyTo() has been reenabled.

## 0.79.1 (2015-02-20)
* copyToRealm() no longer crashes on cyclic data structures.
* Fixed potential crash when using copyToRealmOrUpdate with an object graph containing a mix of elements with and without primary keys.

## 0.79 (2015-02-16)
* Added support for ARM64.
* Added RealmQuery.not() to negate a query condition.
* Added copyToRealmOrUpdate() and createOrUpdateFromJson() methods, that works for models with primary keys.
* Made the native libraries much smaller. Arm went from 1.8MB to 800KB.
* Better error reporting when trying to create or open a Realm file fails.
* Improved error reporting in case of missing accessors in model classes.
* Re-enabled RealmResults.remove(index) and RealmResults.removeLast().
* Primary keys are now supported through the @PrimaryKey annotation.
* Fixed error when instantiating a Realm with the wrong key.
* Throw an exception if deleteRealmFile() is called when there is an open instance of the Realm.
* Made migrations and compression methods synchronised.
* Removed methods deprecated in 0.76. Now Realm.allObjectsSorted() and RealmQuery.findAllSorted() need to be used instead.
* Reimplemented Realm.allObjectSorted() for better performance.

## 0.78 (2015-01-22)
* Added proper support for encryption. Encryption support is now included by default. Keys are now 64 bytes long.
* Added support to write an encrypted copy of a Realm.
* Realm no longer incorrectly warns that an instance has been closed too many times.
* Realm now shows a log warning if an instance is being finalized without being closed.
* Fixed bug causing Realms to be cached during a RealmMigration resulting in invalid realms being returned from Realm.getInstance().
* Updated core to 0.88.

## 0.77 (2015-01-16)
* Added Realm.allObjectsSorted() and RealmQuery.findAllSorted() and extending RealmResults.sort() for multi-field sorting.
* Added more logging capabilities at the JNI level.
* Added proper encryption support. NOTE: The key has been increased from 32 bytes to 64 bytes (see example).
* Added support for unmanaged objects and custom constructors.
* Added more precise imports in proxy classes to avoid ambiguous references.
* Added support for executing a transaction with a closure using Realm.executeTransaction().
* Added RealmObject.isValid() to test if an object is still accessible.
* RealmResults.sort() now has better error reporting.
* Fixed bug when doing queries on the elements of a RealmList, ie. like Realm.where(Foo.class).getBars().where().equalTo("name").
* Fixed bug causing refresh() to be called on background threads with closed Realms.
* Fixed bug where calling Realm.close() too many times could result in Realm not getting closed at all. This now triggers a log warning.
* Throw NoSuchMethodError when RealmResults.indexOf() is called, since it's not implemented yet.
* Improved handling of empty model classes in the annotation processor
* Removed deprecated static constructors.
* Introduced new static constructors based on File instead of Context, allowing to save Realm files in custom locations.
* RealmList.remove() now properly returns the removed object.
* Calling realm.close() no longer prevent updates to other open realm instances on the same thread.

## 0.76.0 (2014-12-19)
* RealmObjects can now be imported using JSON.
* Gradle wrapper updated to support Android Studio 1.0.
* Fixed bug in RealmObject.equals() so it now correctly compares two objects from the same Realm.
* Fixed bug in Realm crashing for receiving notifications after close().
* Realm class is now marked as final.
* Replaced concurrency example with a better thread example.
* Allowed to add/remove RealmChangeListeners in RealmChangeListeners.
* Upgraded to core 0.87.0 (encryption support, API changes).
* Close the Realm instance after migrations.
* Added a check to deny the writing of objects outside of a transaction.

## 0.75.1 (2014-12-03)
* Changed sort to be an in-place method.
* Renamed SORT_ORDER_DECENDING to SORT_ORDER_DESCENDING.
* Added sorting functionality to allObjects() and findAll().
* Fixed bug when querying a date column with equalTo(), it would act as lessThan()

## 0.75.0 (2014-11-28)
* Realm now implements Closeable, allowing better cleanup of native resources.
* Added writeCopyTo() and compactRealmFile() to write and compact a Realm to a new file.
* RealmObject.toString(), equals() and hashCode() now support models with cyclic references.
* RealmResults.iterator() and listIterator() now correctly iterates the results when using remove().
* Bug fixed in Exception text when field names was not matching the database.
* Bug fixed so Realm no longer throws an Exception when removing the last object.
* Bug fixed in RealmResults which prevented sub-querying.
* The Date type does not support millisecond resolution, and dates before 1901-12-13 and dates after 2038-01-19 are not supported on 32 bit systems.
* Fixed bug so Realm no longer throws an Exception when removing the last object.
* Fixed bug in RealmResults which prevented sub-querying.

## 0.74.0 (2014-11-19)
* Added support for more field/accessors naming conventions.
* Added case sensitive versions of string comparison operators equalTo and notEqualTo.
* Added where() to RealmList to initiate queries.
* Added verification of fields names in queries with links.
* Added exception for queries with invalid field name.
* Allow static methods in model classes.
* An exception will now be thrown if you try to move Realm, RealmResults or RealmObject between threads.
* Fixed a bug in the calculation of the maximum of date field in a RealmResults.
* Updated core to 0.86.0, fixing a bug in cancelling an empty transaction, and major query speedups with floats/doubles.
* Consistent handling of UTF-8 strings.
* removeFromRealm() now calls moveLastOver() which is faster and more reliable when deleting multiple objects.

## 0.73.1 (2014-11-05)
* Fixed a bug that would send infinite notifications in some instances.

## 0.73.0 (2014-11-04)
* Fixed a bug not allowing queries with more than 1024 conditions.
* Rewritten the notification system. The API did not change but it's now much more reliable.
* Added support for switching auto-refresh on and off (Realm.setAutoRefresh).
* Added RealmBaseAdapter and an example using it.
* Added deleteFromRealm() method to RealmObject.

## 0.72.0 (2014-10-27)
* Extended sorting support to more types: boolean, byte, short, int, long, float, double, Date, and String fields are now supported.
* Better support for Java 7 and 8 in the annotations processor.
* Better support for the Eclipse annotations processor.
* Added Eclipse support to the distribution folder.
* Added Realm.cancelTransaction() to cancel/abort/rollback a transaction.
* Added support for link queries in the form realm.where(Owner.class).equalTo("cat.age", 12).findAll().
* Faster implementation of RealmQuery.findFirst().
* Upgraded core to 0.85.1 (deep copying of strings in queries; preparation for link queries).

## 0.71.0 (2014-10-07)
* Simplified the release artifact to a single Jar file.
* Added support for Eclipse.
* Added support for deploying to Maven.
* Throw exception if nested transactions are used (it's not allowed).
* Javadoc updated.
* Fixed [bug in RealmResults](https://github.com/realm/realm-java/issues/453).
* New annotation @Index to add search index to a field (currently only supporting String fields).
* Made the annotations processor more verbose and strict.
* Added RealmQuery.count() method.
* Added a new example about concurrency.
* Upgraded to core 0.84.0.

## 0.70.1 (2014-09-30)
* Enabled unit testing for the realm project.
* Fixed handling of camel-cased field names.

## 0.70.0 (2014-09-29)
* This is the first public beta release.<|MERGE_RESOLUTION|>--- conflicted
+++ resolved
@@ -1,6 +1,3 @@
-<<<<<<< HEAD
-## 3.1.4 (2017-05-04)
-=======
 ## 3.2.0 (YYYY-MM-DD)
 
 ### Deprecated
@@ -20,8 +17,7 @@
 
 * Use separated locks for different `RealmCache`s ($4551).
 
-## 3.1.4 (YYYY-MM-DD)
->>>>>>> 9a46d5bd
+## 3.1.4 (2017-05-04)
 
 ## Bug fixes
 

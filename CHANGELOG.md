## 3.1.2 (YYYY-MM-DD)

<<<<<<< HEAD
### Deprecated

### Enhancements

### Bug Fixes

* Memory leaked when synced Realm was initialized (#4465).

### Internal

=======
### Bug Fixes

* Crash caused by JNI couldn't find `OsObject.notifyChangeListeners` when ProGurad is enabled (#4461).
>>>>>>> c9380bda

## 3.1.1 (2017-04-07)

### Deprecated

### Enhancements

### Bug Fixes

* Crash caused by Listeners on `RealmObject` getting triggered the 2nd time with different changed field (#4437).
* Unintentionally exposing `StandardRealmSchema` (#4443).
* Workaround for crashes on specific Samsung devices which are caused by a buggy `memmove` call (#3651).

### Internal


## 3.1.0 (2017-04-05)

### Breaking Changes

* Updated file format of Realm files. Existing Realm files will automatically be migrated to the new format when they are opened, but older versions of Realm cannot open these files.
* [ObjectServer] Due to file format changes, Realm Object Server 1.3.0 or later is required.

### Enhancements

* Added support for reverse relationships through the `@LinkingObjects` annotation. See `io.realm.annotations.LinkingObjects` for documentation.  
  * This feature is in `@Beta`.
  * Queries on linking objects do not work.  Queries like `where(...).equalTo("field.linkingObjects.id", 7).findAll()` are not yet supported.
  * Backlink verification is incomplete.  Evil code can cause native crashes.
* The listener on `RealmObject` will only be triggered if the object changes (#3894).
* Added `RealmObjectChangeListener` interface that provide detailed information about `RealmObject` field changes.
* Listeners on `RealmList` and `RealmResults` will be triggered immediately when the transaction is committed on the same thread (#4245).
* The real `RealmMigrationNeededException` is now thrown instead of `IllegalArgumentException` if no migration is provided for a Realm that requires it.
* `RealmQuery.distinct()` can be performed on unindexed fields (#2285).
* `targetSdkVersion` is now 25.
* [ObjectServer] In case of a Client Reset, information about the location of the backed up Realm file is now reported through the `ErrorHandler` interface (#4080).
* [ObjectServer] Authentication URLs now automatically append `/auth` if no other path segment is set (#4370).

### Bug Fixes

* Crash with `LogicError` with `Bad version number` on notifier thread (#4369).
* `Realm.migrateRealm(RealmConfiguration)` now fails correctly with an `IllegalArgumentException` if a `SyncConfiguration` is provided (#4075).
* Fixed a potential cause for Realm file corruptions (never reported).
* Add `@Override` annotation to proxy class accessors and stop using raw type in proxy classes in order to remove warnings from javac (#4329).
* `findFirstAsync()` now returns an invalid object if there is no object matches the query condition instead of running the query repeatedly until it can find one (#4352).
* [ObjectServer] Changing the log level after starting a session now works correctly (#4337).

### Internal

* Using the Object Store's Session and SyncManager.
* Upgraded to Realm Sync 1.5.0.
* Upgraded to Realm Core 2.5.1.
* Upgraded Gradle to 3.4.1

## 3.0.0 (2017-02-28)

### Breaking Changes

* `RealmResults.distinct()` returns a new `RealmResults` object instead of filtering on the original object (#2947).
* `RealmResults` is auto-updated continuously. Any transaction on the current thread which may have an impact on the order or elements of the `RealmResults` will change the `RealmResults` immediately instead of change it in the next event loop. The standard `RealmResults.iterator()` will continue to work as normal, which means that you can still delete or modify elements without impacting the iterator. The same is not true for simple for-loops. In some cases a simple for-loop will not work (https://realm.io/docs/java/3.0.0/api/io/realm/OrderedRealmCollection.html#loops), and you must use the new createSnapshot() method.
* `RealmChangeListener` on `RealmObject` will now also be triggered when the object is deleted. Use `RealmObject.isValid()` to check this state(#3138).
* `RealmObject.asObservable()` will now emit the object when it is deleted. Use `RealmObject.isValid()` to check this state (#3138).
* Removed deprecated classes `Logger` and `AndroidLogger` (#4050).

### Deprecated

* `RealmResults.removeChangeListeners()`. Use `RealmResults.removeAllChangeListeners()` instead.
* `RealmObject.removeChangeListeners()`. Use `RealmObject.removeAllChangeListeners()` instead.
* `RealmResults.distinct()` and `RealmResults.distinctAsync()`. Use `RealmQuery.distinct()` and `RealmQuery.distinctAsync()` instead.

### Enhancements

* Added support for sorting by link's field (#672).
* Added `OrderedRealmCollectionSnapshot` class and `OrderedRealmCollection.createSnapshot()` method. `OrderedRealmCollectionSnapshot` is useful when changing `RealmResults` or `RealmList` in simple loops.
* Added `OrderedRealmCollectionChangeListener` interface for supporting fine-grained collection notifications.
* Added support for ChangeListeners on `RealmList`.
* Added `RealmList.asObservable()`.

### Bug Fixes

* Element type checking in `DynamicRealmObject#setList()` (#4252).
* Now throws `IllegalStateException` instead of process crash when any of thread confined methods in `RealmQuery` is called from wrong thread (#4228).
* Now throws `IllegalStateException` when any of thread confined methods in `DynamicRealmObject` is called from wrong thread (#4258).

### Internal

* Use Object Store's `Results` as the backend for `RealmResults` (#3372).
  - Use Object Store's notification mechanism to trigger listeners.
  - Local commits triggers Realm global listener and `RealmObject` listener on current thread immediately instead of in the next event loop.


## 2.3.2 (2017-02-27)

### Bug fixes

* Log levels in JNI layer were all reported as "Error" (#4204).
* Encrypted realms can end up corrupted if many threads are reading and writing at the same time (#4128).
* "Read-only file system" exception when compacting Realm file on external storage (#4140).

### Internal

* Updated to Realm Sync v1.2.1.
* Updated to Realm Core v2.3.2.

### Enhancements

* Improved performance of getters and setters in proxy classes.


## 2.3.1 (2017-02-07)

### Enhancements

* [ObjectServer] The `serverUrl` given to `SyncConfiguration.Builder()` is now more lenient and will also accept only paths as argument (#4144).
* [ObjectServer] Add a timer to refresh periodically the access_token.

### Bug fixes

* NPE problem in SharedRealm.finalize() (#3730).
* `RealmList.contains()` and `RealmResults.contains()` now correctly use custom `equals()` method on Realm model classes.
* Build error when the project is using Kotlin (#4087).
* Bug causing classes to be replaced by classes already in Gradle's classpath (#3568).
* NullPointerException when notifying a single object that it changed (#4086).


## 2.3.0 (2017-01-19)

### Object Server API Changes

* Realm Sync v1.0.0 has been released, and Realm Mobile Platform is no longer considered in beta.
* Breaking change: Location of Realm files are now placed in `getFilesDir()/<userIdentifier>` instead of `getFilesDir()/`.
  This is done in order to support shared Realms among users, while each user retaining their own local copy.
* Breaking change: `SyncUser.all()` now returns Map instead of List.
* Breaking change: Added a default `UserStore` saving users in a Realm file (`RealmFileUserStore`).
* Breaking change: Added multi-user support to `UserStore`. Added `get(String)` and `remove(String)`, removed `remove()` and renamed `get()` to `getCurrent()`.
* Breaking change: Changed the order of arguments to `SyncCredentials.custom()` to match iOS: token, provider, userInfo.
* Added support for `PermissionOffer` and `PermissionOfferResponse` to `SyncUser.getManagementRealm()`.
* Exceptions thrown in error handlers are ignored but logged (#3559).
* Removed unused public constants in `SyncConfiguration` (#4047).
* Fixed bug, preventing Sync client to renew the access token (#4038) (#4039).
* Now `SyncUser.logout()` properly revokes tokens (#3639).

### Bug fixes

* Fixed native memory leak setting the value of a primary key (#3993).
* Activated Realm's annotation processor on connectedTest when the project is using kapt (#4008).
* Fixed "too many open files" issue (#4002).
* Added temporary work-around for bug crashing Samsung Tab 3 devices on startup (#3651).

### Enhancements

* Added `like` predicate for String fields (#3752).

### Internal

* Updated to Realm Sync v1.0.0.
* Added a Realm backup when receiving a Sync client reset message from the server.

## 2.2.2 (2017-01-16)

### Object Server API Changes (In Beta)

* Disabled `Realm.compactRealm()` when sync is enabled as it might corrupt the Realm (https://github.com/realm/realm-core/issues/2345).

### Bug fixes

* "operation not permitted" issue when creating Realm file on some devices' external storage (#3629).
* Crash on API 10 devices (#3726).
* `UnsatisfiedLinkError` caused by `pipe2` (#3945).
* Unrecoverable error with message "Try again" when the notification fifo is full (#3964).
* Realm migration wasn't triggered when the primary key definition was altered (#3966).
* Use phantom reference to solve the finalize time out issue (#2496).

### Enhancements

* All major public classes are now non-final. This is mostly a compromise to support Mockito. All protected fields/methods are still not considered part of the public API and can change without notice (#3869).
* All Realm instances share a single notification daemon thread.
* Fixed Java lint warnings with generated proxy classes (#2929).

### Internal

* Upgraded Realm Core to 2.3.0.
* Upgraded Realm Sync to 1.0.0-BETA-6.5.

## 2.2.1 (2016-11-12)

### Object Server API Changes (In Beta)

* Fixed `SyncConfiguration.toString()` so it now outputs a correct description instead of an empty string (#3787).

### Bug fixes

* Added version number to the native library, preventing ReLinker from accidentally loading old code (#3775).
* `Realm.getLocalInstanceCount(config)` throwing NullPointerException if called after all Realms have been closed (#3791).

## 2.2.0 (2016-11-12)

### Object Server API Changes (In Beta)

* Added support for `SyncUser.getManagementRealm()` and permission changes.

### Bug fixes

* Kotlin projects no longer create the `RealmDefaultModule` if no Realm model classes are present (#3746).
* Remove `includedescriptorclasses` option from ProGuard rule file in order to support built-in shrinker of Android Gradle Plugin (#3714).
* Unexpected `RealmMigrationNeededException` was thrown when a field was added to synced Realm.

### Enhancements

* Added support for the `annotationProcessor` configuration provided by Android Gradle Plugin 2.2.0 or later. Realm plugin adds its annotation processor to the `annotationProcessor` configuration instead of `apt` configuration if it is available and the `com.neenbedankt.android-apt` plugin is not used. In Kotlin projects, `kapt` is used instead of the `annotationProcessor` configuration (#3026).

## 2.1.1 (2016-10-27)

### Bug fixes

* Fixed a bug in `Realm.insert` and `Realm.insertOrUpdate` methods causing a `StackOverFlow` when you try to insert a cyclic graph of objects between Realms (#3732).

### Object Server API Changes (In Beta)

* Set default RxFactory to `SyncConfiguration`.

### Bug fixes

* ProGuard configuration introduced in 2.1.0 unexpectedly kept classes that did not have the @KeepMember annotation (#3689).

## 2.1.0 (2016-10-25)

### Breaking changes

* * `SecureUserStore` has been moved to its own GitHub repository: https://github.com/realm/realm-android-user-store
  See https://github.com/realm/realm-android-user-store/blob/master/README.md for further info on how to include it.


### Object Server API Changes (In Beta)

* Renamed `User` to `SyncUser`, `Credentials` to `SyncCredentials` and `Session` to `SyncSession` to align names with Cocoa.
* Removed `SyncManager.setLogLevel()`. Use `RealmLog.setLevel()` instead.
* `SyncUser.logout()` now correctly clears `SyncUser.currentUser()` (#3638).
* Missing ProGuard configuration for libraries used by Sync extension (#3596).
* Error handler was not called when sync session failed (#3597).
* Added `User.all()` that returns all known Realm Object Server users.
* Upgraded Realm Sync to 1.0.0-BETA-3.2

### Deprecated

* `Logger`. Use `RealmLogger` instead.
* `AndroidLogger`. The logger for Android is implemented in native code instead.

### Bug fixes

* The following were not kept by ProGuard: names of native methods not in the `io.realm.internal` package, names of classes used in method signature (#3596).
* Permission error when a database file was located on external storage (#3140).
* Memory leak when unsubscribing from a RealmResults/RealmObject RxJava Observable (#3552).

### Enhancements

* `Realm.compactRealm()` now works for encrypted Realms.
* Added `first(E defaultValue)` and `last(E defaultValue)` methods to `RealmList` and `RealmResult`. These methods will return the provided object instead of throwing an `IndexOutOfBoundsException` if the list is empty.
* Reduce transformer logger verbosity (#3608).
* `RealmLog.setLevel(int)` for setting the log level across all loggers.

### Internal

* Upgraded Realm Core to 2.1.3

### Credits

* Thanks to Max Furman (@maxfurman) for adding support for `first()` and `last()` default values.

## 2.0.2 (2016-10-06)

This release is not protocol-compatible with previous versions of the Realm Mobile Platform. The base library is still fully compatible.

### Bug fixes

* Build error when using Java 7 (#3563).

### Internal

* Upgraded Realm Core to 2.1.0
* Upgraded Realm Sync to 1.0.0-BETA-2.0.

## 2.0.1 (2016-10-05)

### Bug fixes

* `android.net.conn.CONNECTIVITY_CHANGE` broadcast caused `RuntimeException` if sync extension was disabled (#3505).
* `android.net.conn.CONNECTIVITY_CHANGE` was not delivered on Android 7 devices.
* `distinctAsync` did not respect other query parameters (#3537).
* `ConcurrentModificationException` from Gradle when building an application (#3501).

### Internal

* Upgraded to Realm Core 2.0.1 / Realm Sync 1.3-BETA

## 2.0.0 (2016-09-27)

This release introduces support for the Realm Mobile Platform!
See <https://realm.io/news/introducing-realm-mobile-platform/> for an overview of these great new features.

### Breaking Changes

* Files written by Realm 2.0 cannot be read by 1.x or earlier versions. Old files can still be opened.
* It is now required to call `Realm.init(Context)` before calling any other Realm API.
* Removed `RealmConfiguration.Builder(Context)`, `RealmConfiguration.Builder(Context, File)` and `RealmConfiguration.Builder(File)` constructors.
* `isValid()` now always returns `true` instead of `false` for unmanaged `RealmObject` and `RealmList`. This puts it in line with the behaviour of the Cocoa and .NET API's (#3101).
* armeabi is not supported anymore.
* Added new `RealmFileException`.
  - `IncompatibleLockFileException` has been removed and replaced by `RealmFileException` with kind `INCOMPATIBLE_LOCK_FILE`.
  - `RealmIOExcpetion` has been removed and replaced by `RealmFileException`.
* `RealmConfiguration.Builder.assetFile(Context, String)` has been renamed to `RealmConfiguration.Builder.assetFile(String)`.
* Object with primary key is now required to define it when the object is created. This means that `Realm.createObject(Class<E>)` and `DynamicRealm.createObject(String)` now throws `RealmException` if they are used to create an object with a primary key field. Use `Realm.createObject(Class<E>, Object)` or `DynamicRealm.createObject(String, Object)` instead.
* Importing from JSON without the primary key field defined in the JSON object now throws `IllegalArgumentException`.
* Now `Realm.beginTransaction()`, `Realm.executeTransaction()` and `Realm.waitForChange()` throw `RealmMigrationNeededException` if a remote process introduces incompatible schema changes (#3409).
* The primary key value of an object can no longer be changed after the object was created. Instead a new object must be created and all fields copied over.
* Now `Realm.createObject(Class)` and `Realm.createObject(Class,Object)` take the values from the model's fields and default constructor. Creating objects through the `DynamicRealm` does not use these values (#777).
* When `Realm.create*FromJson()`s create a new `RealmObject`, now they take the default values defined by the field itself and its default constructor for those fields that are not defined in the JSON object.

### Enhancements

* Added `realmObject.isManaged()`, `RealmObject.isManaged(obj)` and `RealmCollection.isManaged()` (#3101).
* Added `RealmConfiguration.Builder.directory(File)`.
* `RealmLog` has been moved to the public API. It is now possible to control which events Realm emit to Logcat. See the `RealmLog` class for more details.
* Typed `RealmObject`s can now continue to access their fields properly even though the schema was changed while the Realm was open (#3409).
* A `RealmMigrationNeededException` will be thrown with a cause to show the detailed message when a migration is needed and the migration block is not in the `RealmConfiguration`.


### Bug fixes

* Fixed a lint error in proxy classes when the 'minSdkVersion' of user's project is smaller than 11 (#3356).
* Fixed a potential crash when there were lots of async queries waiting in the queue.
* Fixed a bug causing the Realm Transformer to not transform field access in the model's constructors (#3361).
* Fixed a bug causing a build failure when the Realm Transformer adds accessors to a model class that was already transformed in other project (#3469).
* Fixed a bug causing the `NullPointerException` when calling getters/setters in the model's constructors (#2536).

### Internal

* Moved JNI build to CMake.
* Updated Realm Core to 2.0.0.
* Updated ReLinker to 1.2.2.

## 1.2.0 (2016-08-19)

### Bug fixes

* Throw a proper exception when operating on a non-existing field with the dynamic API (#3292).
* `DynamicRealmObject.setList` should only accept `RealmList<DynamicRealmObject>` (#3280).
* `DynamicRealmObject.getX(fieldName)` now throws a proper exception instead of a native crash when called with a field name of the wrong type (#3294).
* Fixed a concurrency crash which might happen when `Realm.executeTransactionAsync()` tried to call `onSucess` after the Realm was closed.

### Enhancements

* Added `RealmQuery.in()` for a comparison against multiple values.
* Added byte array (`byte[]`) support to `RealmQuery`'s `equalTo` and `notEqualTo` methods.
* Optimized internal caching of schema classes (#3315).

### Internal

* Updated Realm Core to 1.5.1.
* Improved sorting speed.
* Completely removed the `OptionalAPITransformer`.

### Credits

* Thanks to Brenden Kromhout (@bkromhout) for adding binary array support to `equalTo` and `notEqualTo`.

## 1.1.1 (2016-07-01)

### Bug fixes

* Fixed a wrong JNI method declaration which might cause "method not found" crash on some devices.
* Fixed a bug that `Error` in the background async thread is not forwarded to the caller thread.
* Fixed a crash when an empty `Collection` is passed to `insert()`/`insertOrUpdate()` (#3103).
* Fixed a bug that does not transfer the primary key when `RealmSchemaObject.setClassName()` is called to rename a class (#3118).
* Fixed bug in `Realm.insert` and `Realm.insertOrUpdate` methods causing a `RealmList` to be cleared when inserting a managed `RealmModel` (#3105).
* Fixed a concurrency allocation bug in storage engine which might lead to some random crashes.
* Bulk insertion now throws if it is not called in a transaction (#3173).
* The IllegalStateException thrown when accessing an empty RealmObject is now more meaningful (#3200).
* `insert()` now correctly throws an exception if two different objects have the same primary key (#3212).
* Blackberry Z10 throwing "Function not implemented" (#3178).
* Reduced the number of file descriptors used by Realm Core (#3197).
* Throw a proper `IllegalStateException` if a `RealmChangeListener` is used inside an IntentService (#2875).

### Enhancements

* The Realm Annotation processor no longer consumes the Realm annotations. Allowing other annotation processors to run.

### Internal

* Updated Realm Core to 1.4.2.
* Improved sorting speed.

## 1.1.0 (2016-06-30)

### Bug fixes

* A number of bug fixes in the storage engine related to memory management in rare cases when a Realm has been compacted.
* Disabled the optional API transformer since it has problems with DexGuard (#3022).
* `OnSuccess.OnSuccess()` might not be called with the correct Realm version for async transaction (#1893).
* Fixed a bug in `copyToRealm()` causing a cyclic dependency objects being duplicated.
* Fixed a build failure when model class has a conflicting name such as `Map`, `List`, `String`, ... (#3077).

### Enhancements

* Added `insert(RealmModel obj)`, `insertOrUpdate(RealmModel obj)`, `insert(Collection<RealmModel> collection)` and `insertOrUpdate(Collection<RealmModel> collection)` to perform batch inserts (#1684).
* Enhanced `Table.toString()` to show a PrimaryKey field details (#2903).
* Enabled ReLinker when loading a Realm from a custom path by adding a `RealmConfiguration.Builder(Context, File)` constructor (#2900).
* Changed `targetSdkVersion` of `realm-library` to 24.
* Logs warning if `DynamicRealm` is not closed when GC happens as it does for `Realm`.

### Deprecated

* `RealmConfiguration.Builder(File)`. Use `RealmConfiguration.Builder(Context, File)` instead.

### Internal

* Updated Realm Core to 1.2.0.

## 1.0.1 (2016-05-25)

### Bug fixes

* Fixed a crash when calling `Table.toString()` in debugger (#2429).
* Fixed a race condition which would cause some `RealmResults` to not be properly updated inside a `RealmChangeListener`. This could result in crashes when accessing items from those results (#2926/#2951).
* Revised `RealmResults.isLoaded()` description (#2895).
* Fixed a bug that could cause Realm to lose track of primary key when using `RealmObjectSchema.removeField()` and `RealmObjectSchema.renameField()` (#2829/#2926).
* Fixed a bug that prevented some devices from finding async related JNI methods correctly.
* Updated ProGuard configuration in order not to depend on Android's default configuration (#2972).
* Fixed a race condition between Realms notifications and other UI events. This could e.g. cause ListView to crash (#2990).
* Fixed a bug that allowed both `RealmConfiguration.Builder.assetFile()`/`deleteRealmIfMigrationNeeded()` to be configured at the same time, which leads to the asset file accidentally being deleted in migrations (#2933).
* Realm crashed outright when the same Realm file was opened in two processes. Realm will now optimistically retry opening for 1 second before throwing an Error (#2459).

### Enhancements

* Removes RxJava related APIs during bytecode transforming to make RealmObject plays well with reflection when rx.Observable doesn't exist.

## 1.0.0 (2016-05-25)

No changes since 0.91.1.

## 0.91.1 (2016-05-25)

* Updated Realm Core to 1.0.1.

### Bug fixes

* Fixed a bug when opening a Realm causes a staled memory mapping. Symptoms are error messages like "Bad or incompatible history type", "File format version doesn't match", and "Encrypted interprocess sharing is currently unsupported".

## 0.91.0 (2016-05-20)

* Updated Realm Core to 1.0.0.

### Breaking changes

* Removed all `@Deprecated` methods.
* Calling `Realm.setAutoRefresh()` or `DynamicRealm.setAutoRefresh()` from non-Looper thread throws `IllegalStateException` even if the `autoRefresh` is false (#2820).

### Bug fixes

* Calling RealmResults.deleteAllFromRealm() might lead to native crash (#2759).
* The annotation processor now correctly reports an error if trying to reference interfaces in model classes (#2808).
* Added null check to `addChangeListener` and `removeChangeListener` in `Realm` and `DynamicRealm` (#2772).
* Calling `RealmObjectSchema.addPrimaryKey()` adds an index to the primary key field, and calling `RealmObjectSchema.removePrimaryKey()` removes the index from the field (#2832).
* Log files are not deleted when calling `Realm.deleteRealm()` (#2834).

### Enhancements

* Upgrading to OpenSSL 1.0.1t. From July 11, 2016, Google Play only accept apps using OpenSSL 1.0.1r or later (https://support.google.com/faqs/answer/6376725, #2749).
* Added support for automatically copying an initial database from assets using `RealmConfiguration.Builder.assetFile()`.
* Better error messages when certain file operations fail.

### Credits

* Paweł Surówka (@thesurix) for adding the `RealmConfiguration.Builder.assetFile()`.

## 0.90.1

* Updated Realm Core to 0.100.2.

### Bug fixes

* Opening a Realm while closing a Realm in another thread could lead to a race condition.
* Automatic migration to the new file format could in rare circumstances lead to a crash.
* Fixing a race condition that may occur when using Async API (#2724).
* Fixed CannotCompileException when related class definition in android.jar cannot be found (#2703).

### Enhancements

* Prints path when file related exceptions are thrown.

## 0.90.0

* Updated Realm Core to 0.100.0.

### Breaking changes

* RealmChangeListener provides the changed object/Realm/collection as well (#1594).
* All JSON methods on Realm now only wraps JSONException in RealmException. All other Exceptions are thrown as they are.
* Marked all methods on `RealmObject` and all public classes final (#1594).
* Removed `BaseRealm` from the public API.
* Removed `HandlerController` from the public API.
* Removed constructor of `RealmAsyncTask` from the public API (#1594).
* `RealmBaseAdapter` has been moved to its own GitHub repository: https://github.com/realm/realm-android-adapters
  See https://github.com/realm/realm-android-adapters/blob/master/README.md for further info on how to include it.
* File format of Realm files is changed. Files will be automatically upgraded but opening a Realm file with older
  versions of Realm is not possible.

### Deprecated

* `Realm.allObjects*()`. Use `Realm.where(clazz).findAll*()` instead.
* `Realm.distinct*()`. Use `Realm.where(clazz).distinct*()` instead.
* `DynamicRealm.allObjects*()`. Use `DynamicRealm.where(className).findAll*()` instead.
* `DynamicRealm.distinct*()`. Use `DynamicRealm.where(className).distinct*()` instead.
* `Realm.allObjectsSorted(field, sort, field, sort, field, sort)`. Use `RealmQuery.findAllSorted(field[], sort[])`` instead.
* `RealmQuery.findAllSorted(field, sort, field, sort, field, sort)`. Use `RealmQuery.findAllSorted(field[], sort[])`` instead.
* `RealmQuery.findAllSortedAsync(field, sort, field, sort, field, sort)`. Use `RealmQuery.findAllSortedAsync(field[], sort[])`` instead.
* `RealmConfiguration.setModules()`. Use `RealmConfiguration.modules()` instead.
* `Realm.refresh()` and `DynamicRealm.refresh()`. Use `Realm.waitForChange()`/`stopWaitForChange()` or `DynamicRealm.waitForChange()`/`stopWaitForChange()` instead.

### Enhancements

* `RealmObjectSchema.getPrimaryKey()` (#2636).
* `Realm.createObject(Class, Object)` for creating objects with a primary key directly.
* Unit tests in Android library projects now detect Realm model classes.
* Better error message if `equals()` and `hashCode()` are not properly overridden in custom Migration classes.
* Expanding the precision of `Date` fields to cover full range (#833).
* `Realm.waitForChange()`/`stopWaitForChange()` and `DynamicRealm.waitForChange()`/`stopWaitForChange()` (#2386).

### Bug fixes

* `RealmChangeListener` on `RealmObject` is not triggered when adding listener on returned `RealmObject` of `copyToRealmOrUpdate()` (#2569).

### Credits

* Thanks to Brenden Kromhout (@bkromhout) for adding `RealmObjectSchema.getPrimaryKey()`.

## 0.89.1

### Bug fixes

* @PrimaryKey + @Required on String type primary key no longer throws when using copyToRealm or copyToRealmOrUpdate (#2653).
* Primary key is cleared/changed when calling RealmSchema.remove()/RealmSchema.rename() (#2555).
* Objects implementing RealmModel can be used as a field of RealmModel/RealmObject (#2654).

## 0.89.0

### Breaking changes

* @PrimaryKey field value can now be null for String, Byte, Short, Integer, and Long types. Older Realms should be migrated, using RealmObjectSchema.setNullable(), or by adding the @Required annotation. (#2515).
* `RealmResults.clear()` now throws UnsupportedOperationException. Use `RealmResults.deleteAllFromRealm()` instead.
* `RealmResults.remove(int)` now throws UnsupportedOperationException. Use `RealmResults.deleteFromRealm(int)` instead.
* `RealmResults.sort()` and `RealmList.sort()` now return the sorted result instead of sorting in-place.
* `RealmList.first()` and `RealmList.last()` now throw `ArrayIndexOutOfBoundsException` if `RealmList` is empty.
* Removed deprecated method `Realm.getTable()` from public API.
* `Realm.refresh()` and `DynamicRealm.refresh()` on a Looper no longer have any effect. `RealmObject` and `RealmResults` are always updated on the next event loop.

### Deprecated

* `RealmObject.removeFromRealm()` in place of `RealmObject.deleteFromRealm()`
* `Realm.clear(Class)` in favour of `Realm.delete(Class)`.
* `DynamicRealm.clear(Class)` in place of `DynamicRealm.delete(Class)`.

### Enhancements

* Added a `RealmModel` interface that can be used instead of extending `RealmObject`.
* `RealmCollection` and `OrderedRealmCollection` interfaces have been added. `RealmList` and `RealmResults` both implement these.
* `RealmBaseAdapter` now accept an `OrderedRealmCollection` instead of only `RealmResults`.
* `RealmObjectSchema.isPrimaryKey(String)` (#2440)
* `RealmConfiguration.initialData(Realm.Transaction)` can now be used to populate a Realm file before it is used for the first time.

### Bug fixes

* `RealmObjectSchema.isRequired(String)` and `RealmObjectSchema.isNullable(String)` don't throw when the given field name doesn't exist.

### Credits

* Thanks to @thesurix for adding `RealmConfiguration.initialData()`.

## 0.88.3

* Updated Realm Core to 0.97.3.

### Enhancements

* Throws an IllegalArgumentException when calling Realm.copyToRealm()/Realm.copyToRealmOrUpdate() with a RealmObject which belongs to another Realm instance in a different thread.
* Improved speed of cleaning up native resources (#2496).

### Bug fixes

* Field annotated with @Ignored should not have accessors generated by the bytecode transformer (#2478).
* RealmResults and RealmObjects can no longer accidentially be GC'ed if using `asObservable()`. Previously this caused the observable to stop emitting. (#2485).
* Fixed an build issue when using Realm in library projects on Windows (#2484).
* Custom equals(), toString() and hashCode() are no longer incorrectly overwritten by the proxy class (#2545).

## 0.88.2

* Updated Realm Core to 0.97.2.

### Enhancements

* Outputs additional information when incompatible lock file error occurs.

### Bug fixes

* Race condition causing BadVersionException when running multiple async writes and queries at the same time (#2021/#2391/#2417).

## 0.88.1

### Bug fixes

* Prevent throwing NullPointerException in RealmConfiguration.equals(RealmConfiguration) when RxJava is not in the classpath (#2416).
* RealmTransformer fails because of missing annotation classes in user's project (#2413).
* Added SONAME header to shared libraries (#2432).
* now DynamicRealmObject.toString() correctly shows null value as "null" and the format is aligned to the String from typed RealmObject (#2439).
* Fixed an issue occurring while resolving ReLinker in apps using a library based on Realm (#2415).

## 0.88.0 (2016-03-10)

* Updated Realm Core to 0.97.0.

### Breaking changes

* Realm has now to be installed as a Gradle plugin.
* DynamicRealm.executeTransaction() now directly throws any RuntimeException instead of wrapping it in a RealmException (#1682).
* DynamicRealm.executeTransaction() now throws IllegalArgumentException instead of silently accepting a null Transaction object.
* String setters now throw IllegalArgumentException instead of RealmError for invalid surrogates.
* DynamicRealm.distinct()/distinctAsync() and Realm.distinct()/distinctAsync() now throw IllegalArgumentException instead of UnsupportedOperationException for invalid type or unindexed field.
* All thread local change listeners are now delayed until the next Looper event instead of being triggered when committing.
* Removed RealmConfiguration.getSchemaMediator() from public API which was deprecated in 0.86.0. Please use RealmConfiguration.getRealmObjectClasses() to obtain the set of model classes (#1797).
* Realm.migrateRealm() throws a FileNotFoundException if the Realm file doesn't exist.
* It is now required to unsubscribe from all Realm RxJava observables in order to fully close the Realm (#2357).

### Deprecated

* Realm.getInstance(Context). Use Realm.getInstance(RealmConfiguration) or Realm.getDefaultInstance() instead.
* Realm.getTable(Class) which was public because of the old migration API. Use Realm.getSchema() or DynamicRealm.getSchema() instead.
* Realm.executeTransaction(Transaction, Callback) and replaced it with Realm.executeTransactionAsync(Transaction), Realm.executeTransactionAsync(Transaction, OnSuccess), Realm.executeTransactionAsync(Transaction, OnError) and Realm.executeTransactionAsync(Transaction, OnSuccess, OnError).

### Enhancements

* Support for custom methods, custom logic in accessors, custom accessor names, interface implementation and public fields in Realm objects (#909).
* Support to project Lombok (#502).
* RealmQuery.isNotEmpty() (#2025).
* Realm.deleteAll() and RealmList.deleteAllFromRealm() (#1560).
* RealmQuery.distinct() and RealmResults.distinct() (#1568).
* RealmQuery.distinctAsync() and RealmResults.distinctAsync() (#2118).
* Improved .so loading by using [ReLinker](https://github.com/KeepSafe/ReLinker).
* Improved performance of RealmList#contains() (#897).
* distinct(...) for Realm, DynamicRealm, RealmQuery, and RealmResults can take multiple parameters (#2284).
* "realm" and "row" can be used as field name in model classes (#2255).
* RealmResults.size() now returns Integer.MAX_VALUE when actual size is greater than Integer.MAX_VALUE (#2129).
* Removed allowBackup from AndroidManifest (#2307).

### Bug fixes

* Error occurring during test and (#2025).
* Error occurring during test and connectedCheck of unit test example (#1934).
* Bug in jsonExample (#2092).
* Multiple calls of RealmResults.distinct() causes to return wrong results (#2198).
* Calling DynamicRealmObject.setList() with RealmList<DynamicRealmObject> (#2368).
* RealmChangeListeners did not triggering correctly if findFirstAsync() didn't find any object. findFirstAsync() Observables now also correctly call onNext when the query completes in that case (#2200).
* Setting a null value to trigger RealmChangeListener (#2366).
* Preventing throwing BadVersionException (#2391).

### Credits

* Thanks to Bill Best (@wmbest2) for snapshot testing.
* Thanks to Graham Smith (@grahamsmith) for a detailed bug report (#2200).

## 0.87.5 (2016-01-29)
* Updated Realm Core to 0.96.2.
  - IllegalStateException won't be thrown anymore in RealmResults.where() if the RealmList which the RealmResults is created on has been deleted. Instead, the RealmResults will be treated as empty forever.
  - Fixed a bug causing a bad version exception, when using findFirstAsync (#2115).

## 0.87.4 (2016-01-28)
* Updated Realm Core to 0.96.0.
  - Fixed bug causing BadVersionException or crashing core when running async queries.

## 0.87.3 (2016-01-25)
* IllegalArgumentException is now properly thrown when calling Realm.copyFromRealm() with a DynamicRealmObject (#2058).
* Fixed a message in IllegalArgumentException thrown by the accessors of DynamicRealmObject (#2141).
* Fixed RealmList not returning DynamicRealmObjects of the correct underlying type (#2143).
* Fixed potential crash when rolling back removal of classes that reference each other (#1829).
* Updated Realm Core to 0.95.8.
  - Fixed a bug where undetected deleted object might lead to seg. fault (#1945).
  - Better performance when deleting objects (#2015).

## 0.87.2 (2016-01-08)
* Removed explicit GC call when committing a transaction (#1925).
* Fixed a bug when RealmObjectSchema.addField() was called with the PRIMARY_KEY modifier, the field was not set as a required field (#2001).
* Fixed a bug which could throw a ConcurrentModificationException in RealmObject's or RealmResults' change listener (#1970).
* Fixed RealmList.set() so it now correctly returns the old element instead of the new (#2044).
* Fixed the deployment of source and javadoc jars (#1971).

## 0.87.1 (2015-12-23)
* Upgraded to NDK R10e. Using gcc 4.9 for all architectures.
* Updated Realm Core to 0.95.6
  - Fixed a bug where an async query can be copied incomplete in rare cases (#1717).
* Fixed potential memory leak when using async query.
* Added a check to prevent removing a RealmChangeListener from a non-Looper thread (#1962). (Thank you @hohnamkung)

## 0.87.0 (2015-12-17)
* Added Realm.asObservable(), RealmResults.asObservable(), RealmObject.asObservable(), DynamicRealm.asObservable() and DynamicRealmObject.asObservable().
* Added RealmConfiguration.Builder.rxFactory() and RxObservableFactory for custom RxJava observable factory classes.
* Added Realm.copyFromRealm() for creating detached copies of Realm objects (#931).
* Added RealmObjectSchema.getFieldType() (#1883).
* Added unitTestExample to showcase unit and instrumentation tests. Examples include jUnit3, jUnit4, Espresso, Robolectric, and MPowermock usage with Realm (#1440).
* Added support for ISO8601 based dates for JSON import. If JSON dates are invalid a RealmException will be thrown (#1213).
* Added APK splits to gridViewExample (#1834).

## 0.86.1 (2015-12-11)
* Improved the performance of removing objects (RealmResults.clear() and RealmResults.remove()).
* Updated Realm Core to 0.95.5.
* Updated ProGuard configuration (#1904).
* Fixed a bug where RealmQuery.findFirst() returned a wrong result if the RealmQuery had been created from a RealmResults.where() (#1905).
* Fixed a bug causing DynamicRealmObject.getObject()/setObject() to use the wrong class (#1912).
* Fixed a bug which could cause a crash when closing Realm instances in change listeners (#1900).
* Fixed a crash occurring during update of multiple async queries (#1895).
* Fixed listeners not triggered for RealmObject & RealmResults created using copy or create methods (#1884).
* Fixed RealmChangeListener never called inside RealmResults (#1894).
* Fixed crash when calling clear on a RealmList (#1886).

## 0.86.0 (2015-12-03)
* BREAKING CHANGE: The Migration API has been replaced with a new API.
* BREAKING CHANGE: RealmResults.SORT_ORDER_ASCENDING and RealmResults.SORT_ORDER_DESCENDING constants have been replaced by Sort.ASCENDING and Sort.DESCENDING enums.
* BREAKING CHANGE: RealmQuery.CASE_SENSITIVE and RealmQuery.CASE_INSENSITIVE constants have been replaced by Case.SENSITIVE and Case.INSENSITIVE enums.
* BREAKING CHANGE: Realm.addChangeListener, RealmObject.addChangeListener and RealmResults.addChangeListener hold a strong reference to the listener, you should unregister the listener to avoid memory leaks.
* BREAKING CHANGE: Removed deprecated methods RealmQuery.minimum{Int,Float,Double}, RealmQuery.maximum{Int,Float,Double}, RealmQuery.sum{Int,Float,Double} and RealmQuery.average{Int,Float,Double}. Use RealmQuery.min(), RealmQuery.max(), RealmQuery.sum() and RealmQuery.average() instead.
* BREAKING CHANGE: Removed RealmConfiguration.getSchemaMediator() which is public by mistake. And RealmConfiguration.getRealmObjectClasses() is added as an alternative in order to obtain the set of model classes (#1797).
* BREAKING CHANGE: Realm.addChangeListener, RealmObject.addChangeListener and RealmResults.addChangeListener will throw an IllegalStateException when invoked on a non-Looper thread. This is to prevent registering listeners that will not be invoked.
* BREAKING CHANGE: trying to access a property on an unloaded RealmObject obtained asynchronously will throw an IllegalStateException
* Added new Dynamic API using DynamicRealm and DynamicRealmObject.
* Added Realm.getSchema() and DynamicRealm.getSchema().
* Realm.createOrUpdateObjectFromJson() now works correctly if the RealmObject class contains a primary key (#1777).
* Realm.compactRealm() doesn't throw an exception if the Realm file is opened. It just returns false instead.
* Updated Realm Core to 0.95.3.
  - Fixed a bug where RealmQuery.average(String) returned a wrong value for a nullable Long/Integer/Short/Byte field (#1803).
  - Fixed a bug where RealmQuery.average(String) wrongly counted the null value for average calculation (#1854).

## 0.85.1 (2015-11-23)
* Fixed a bug which could corrupt primary key information when updating from a Realm version <= 0.84.1 (#1775).

## 0.85.0 (2016-11-19)
* BREAKING CHANGE: Removed RealmEncryptionNotSupportedException since the encryption implementation changed in Realm's underlying storage engine. Encryption is now supported on all devices.
* BREAKING CHANGE: Realm.executeTransaction() now directly throws any RuntimeException instead of wrapping it in a RealmException (#1682).
* BREAKING CHANGE: RealmQuery.isNull() and RealmQuery.isNotNull() now throw IllegalArgumentException instead of RealmError if the fieldname is a linked field and the last element is a link (#1693).
* Added Realm.isEmpty().
* Setters in managed object for RealmObject and RealmList now throw IllegalArgumentException if the value contains an invalid (unmanaged, removed, closed, from different Realm) object (#1749).
* Attempting to refresh a Realm while a transaction is in process will now throw an IllegalStateException (#1712).
* The Realm AAR now also contains the ProGuard configuration (#1767). (Thank you @skyisle)
* Updated Realm Core to 0.95.
  - Removed reliance on POSIX signals when using encryption.

## 0.84.2
* Fixed a bug making it impossible to convert a field to become required during a migration (#1695).
* Fixed a bug making it impossible to read Realms created using primary keys and created by iOS (#1703).
* Fixed some memory leaks when an Exception is thrown (#1730).
* Fixed a memory leak when using relationships (#1285).
* Fixed a bug causing cached column indices to be cleared too soon (#1732).

## 0.84.1 (2015-10-28)
* Updated Realm Core to 0.94.4.
  - Fixed a bug that could cause a crash when running the same query multiple times.
* Updated ProGuard configuration. See [documentation](https://realm.io/docs/java/latest/#proguard) for more details.
* Updated Kotlin example to use 1.0.0-beta.
* Fixed warnings reported by "lint -Xlint:all" (#1644).
* Fixed a bug where simultaneous opening and closing a Realm from different threads might result in a NullPointerException (#1646).
* Fixed a bug which made it possible to externally modify the encryption key in a RealmConfiguration (#1678).

## 0.84.0 (2015-10-22)
* Added support for async queries and transactions.
* Added support for parsing JSON Dates with timezone information. (Thank you @LateralKevin)
* Added RealmQuery.isEmpty().
* Added Realm.isClosed() method.
* Added Realm.distinct() method.
* Added RealmQuery.isValid(), RealmResults.isValid() and RealmList.isValid(). Each method checks whether the instance is still valid to use or not(for example, the Realm has been closed or any parent object has been removed).
* Added Realm.isInTransaction() method.
* Updated Realm Core to version 0.94.3.
  - Fallback for mremap() now work correctly on BlackBerry devices.
* Following methods in managed RealmList now throw IllegalStateException instead of native crash when RealmList.isValid() returns false: add(int,RealmObject), add(RealmObject)
* Following methods in managed RealmList now throw IllegalStateException instead of ArrayIndexOutOfBoundsException when RealmList.isValid() returns false: set(int,RealmObject), move(int,int), remove(int), get(int)
* Following methods in managed RealmList now throw IllegalStateException instead of returning 0/null when RealmList.isValid() returns false: clear(), removeAll(Collection), remove(RealmObject), first(), last(), size(), where()
* RealmPrimaryKeyConstraintException is now thrown instead of RealmException if two objects with same primary key are inserted.
* IllegalStateException is now thrown when calling Realm's clear(), RealmResults's remove(), removeLast(), clear() or RealmObject's removeFromRealm() from an incorrect thread.
* Fixed a bug affecting RealmConfiguration.equals().
* Fixed a bug in RealmQuery.isNotNull() which produced wrong results for binary data.
* Fixed a bug in RealmQuery.isNull() and RealmQuery.isNotNull() which validated the query prematurely.
* Fixed a bug where closed Realms were trying to refresh themselves resulting in a NullPointerException.
* Fixed a bug that made it possible to migrate open Realms, which could cause undefined behavior when querying, reading or writing data.
* Fixed a bug causing column indices to be wrong for some edge cases. See #1611 for details.

## 0.83.1 (2015-10-15)
* Updated Realm Core to version 0.94.1.
  - Fixed a bug when using Realm.compactRealm() which could make it impossible to open the Realm file again.
  - Fixed a bug, so isNull link queries now always return true if any part is null.

## 0.83 (2015-10-08)
* BREAKING CHANGE: Database file format update. The Realm file created by this version cannot be used by previous versions of Realm.
* BREAKING CHANGE: Removed deprecated methods and constructors from the Realm class.
* BREAKING CHANGE: Introduced boxed types Boolean, Byte, Short, Integer, Long, Float and Double. Added null support. Introduced annotation @Required to indicate a field is not nullable. String, Date and byte[] became nullable by default which means a RealmMigrationNeededException will be thrown if an previous version of a Realm file is opened.
* Deprecated methods: RealmQuery.minimum{Int,Float,Double}, RealmQuery.maximum{Int,Float,Double}. Use RealmQuery.min() and RealmQuery.max() instead.
* Added support for x86_64.
* Fixed an issue where opening the same Realm file on two Looper threads could potentially lead to an IllegalStateException being thrown.
* Fixed an issue preventing the call of listeners on refresh().
* Opening a Realm file from one thread will no longer be blocked by a transaction from another thread.
* Range restrictions of Date fields have been removed. Date fields now accepts any value. Milliseconds are still removed.

## 0.82.2 (2015-09-04)
* Fixed a bug which might cause failure when loading the native library.
* Fixed a bug which might trigger a timeout in Context.finalize().
* Fixed a bug which might cause RealmObject.isValid() to throw an exception if the object is deleted.
* Updated Realm core to version 0.89.9
  - Fixed a potential stack overflow issue which might cause a crash when encryption was used.
  - Embedded crypto functions into Realm dynamic lib to avoid random issues on some devices.
  - Throw RealmEncryptionNotSupportedException if the device doesn't support Realm encryption. At least one device type (HTC One X) contains system bugs that prevents Realm's encryption from functioning properly. This is now detected, and an exception is thrown when trying to open/create an encrypted Realm file. It's up to the application to catch this and decide if it's OK to proceed without encryption instead.

## 0.82.1 (2015-08-06)
* Fixed a bug where using the wrong encryption key first caused the right key to be seen as invalid.
* Fixed a bug where String fields were ignored when updating objects from JSON with null values.
* Fixed a bug when calling System.exit(0), the process might hang.

## 0.82 (2015-07-28)
* BREAKING CHANGE: Fields with annotation @PrimaryKey are indexed automatically now. Older schemas require a migration.
* RealmConfiguration.setModules() now accept ignore null values which Realm.getDefaultModule() might return.
* Trying to access a deleted Realm object throw throws a proper IllegalStateException.
* Added in-memory Realm support.
* Closing realm on another thread different from where it was created now throws an exception.
* Realm will now throw a RealmError when Realm's underlying storage engine encounters an unrecoverable error.
* @Index annotation can also be applied to byte/short/int/long/boolean/Date now.
* Fixed a bug where RealmQuery objects are prematurely garbage collected.
* Removed RealmQuery.between() for link queries.

## 0.81.1 (2015-06-22)
* Fixed memory leak causing Realm to never release Realm objects.

## 0.81 (2015-06-19)
* Introduced RealmModules for working with custom schemas in libraries and apps.
* Introduced Realm.getDefaultInstance(), Realm.setDefaultInstance(RealmConfiguration) and Realm.getInstance(RealmConfiguration).
* Deprecated most constructors. They have been been replaced by Realm.getInstance(RealmConfiguration) and Realm.getDefaultInstance().
* Deprecated Realm.migrateRealmAtPath(). It has been replaced by Realm.migrateRealm(RealmConfiguration).
* Deprecated Realm.deleteFile(). It has been replaced by Realm.deleteRealm(RealmConfiguration).
* Deprecated Realm.compactFile(). It has been replaced by Realm.compactRealm(RealmConfiguration).
* RealmList.add(), RealmList.addAt() and RealmList.set() now copy unmanaged objects transparently into Realm.
* Realm now works with Kotlin (M12+). (Thank you @cypressious)
* Fixed a performance regression introduced in 0.80.3 occurring during the validation of the Realm schema.
* Added a check to give a better error message when null is used as value for a primary key.
* Fixed unchecked cast warnings when building with Realm.
* Cleaned up examples (remove old test project).
* Added checking for missing generic type in RealmList fields in annotation processor.

## 0.80.3 (2015-05-22)
* Calling Realm.copyToRealmOrUpdate() with an object with a null primary key now throws a proper exception.
* Fixed a bug making it impossible to open Realms created by Realm-Cocoa if a model had a primary key defined.
* Trying to using Realm.copyToRealmOrUpdate() with an object with a null primary key now throws a proper exception.
* RealmChangedListener now also gets called on the same thread that did the commit.
* Fixed bug where Realm.createOrUpdateWithJson() reset Date and Binary data to default values if not found in the JSON output.
* Fixed a memory leak when using RealmBaseAdapter.
* RealmBaseAdapter now allow RealmResults to be null. (Thanks @zaki50)
* Fixed a bug where a change to a model class (`RealmList<A>` to `RealmList<B>`) would not throw a RealmMigrationNeededException.
* Fixed a bug where setting multiple RealmLists didn't remove the previously added objects.
* Solved ConcurrentModificationException thrown when addChangeListener/removeChangeListener got called in the onChange. (Thanks @beeender)
* Fixed duplicated listeners in the same realm instance. Trying to add duplicated listeners is ignored now. (Thanks @beeender)

## 0.80.2 (2015-05-04)
* Trying to use Realm.copyToRealmOrUpdate() with an object with a null primary key now throws a proper exception.
* RealmMigrationNeedException can now return the path to the Realm that needs to be migrated.
* Fixed bug where creating a Realm instance with a hashcode collision no longer returned the wrong Realm instance.
* Updated Realm Core to version 0.89.2
  - fixed bug causing a crash when opening an encrypted Realm file on ARM64 devices.

## 0.80.1 (2015-04-16)
* Realm.createOrUpdateWithJson() no longer resets fields to their default value if they are not found in the JSON input.
* Realm.compactRealmFile() now uses Realm Core's compact() method which is more failure resilient.
* Realm.copyToRealm() now correctly handles referenced child objects that are already in the Realm.
* The ARM64 binary is now properly a part of the Eclipse distribution package.
* A RealmMigrationExceptionNeeded is now properly thrown if @Index and @PrimaryKey are not set correctly during a migration.
* Fixed bug causing Realms to be cached even though they failed to open correctly.
* Added Realm.deleteRealmFile(File) method.
* Fixed bug causing queries to fail if multiple Realms has different field ordering.
* Fixed bug when using Realm.copyToRealm() with a primary key could crash if default value was already used in the Realm.
* Updated Realm Core to version 0.89.0
  - Improved performance for sorting RealmResults.
  - Improved performance for refreshing a Realm after inserting or modifying strings or binary data.
  - Fixed bug causing incorrect result when querying indexed fields.
  - Fixed bug causing corruption of string index when deleting an object where there are duplicate values for the indexed field.
  - Fixed bug causing a crash after compacting the Realm file.
* Added RealmQuery.isNull() and RealmQuery.isNotNull() for querying relationships.
* Fixed a potential NPE in the RealmList constructor.

## 0.80 (2015-03-11)
* Queries on relationships can be case sensitive.
* Fixed bug when importing JSONObjects containing NULL values.
* Fixed crash when trying to remove last element of a RealmList.
* Fixed bug crashing annotation processor when using "name" in model classes for RealmObject references
* Fixed problem occurring when opening an encrypted Realm with two different instances of the same key.
* Version checker no longer reports that updates are available when latest version is used.
* Added support for static fields in RealmObjects.
* Realm.writeEncryptedCopyTo() has been reenabled.

## 0.79.1 (2015-02-20)
* copyToRealm() no longer crashes on cyclic data structures.
* Fixed potential crash when using copyToRealmOrUpdate with an object graph containing a mix of elements with and without primary keys.

## 0.79 (2015-02-16)
* Added support for ARM64.
* Added RealmQuery.not() to negate a query condition.
* Added copyToRealmOrUpdate() and createOrUpdateFromJson() methods, that works for models with primary keys.
* Made the native libraries much smaller. Arm went from 1.8MB to 800KB.
* Better error reporting when trying to create or open a Realm file fails.
* Improved error reporting in case of missing accessors in model classes.
* Re-enabled RealmResults.remove(index) and RealmResults.removeLast().
* Primary keys are now supported through the @PrimaryKey annotation.
* Fixed error when instantiating a Realm with the wrong key.
* Throw an exception if deleteRealmFile() is called when there is an open instance of the Realm.
* Made migrations and compression methods synchronised.
* Removed methods deprecated in 0.76. Now Realm.allObjectsSorted() and RealmQuery.findAllSorted() need to be used instead.
* Reimplemented Realm.allObjectSorted() for better performance.

## 0.78 (2015-01-22)
* Added proper support for encryption. Encryption support is now included by default. Keys are now 64 bytes long.
* Added support to write an encrypted copy of a Realm.
* Realm no longer incorrectly warns that an instance has been closed too many times.
* Realm now shows a log warning if an instance is being finalized without being closed.
* Fixed bug causing Realms to be cached during a RealmMigration resulting in invalid realms being returned from Realm.getInstance().
* Updated core to 0.88.

## 0.77 (2015-01-16)
* Added Realm.allObjectsSorted() and RealmQuery.findAllSorted() and extending RealmResults.sort() for multi-field sorting.
* Added more logging capabilities at the JNI level.
* Added proper encryption support. NOTE: The key has been increased from 32 bytes to 64 bytes (see example).
* Added support for unmanaged objects and custom constructors.
* Added more precise imports in proxy classes to avoid ambiguous references.
* Added support for executing a transaction with a closure using Realm.executeTransaction().
* Added RealmObject.isValid() to test if an object is still accessible.
* RealmResults.sort() now has better error reporting.
* Fixed bug when doing queries on the elements of a RealmList, ie. like Realm.where(Foo.class).getBars().where().equalTo("name").
* Fixed bug causing refresh() to be called on background threads with closed Realms.
* Fixed bug where calling Realm.close() too many times could result in Realm not getting closed at all. This now triggers a log warning.
* Throw NoSuchMethodError when RealmResults.indexOf() is called, since it's not implemented yet.
* Improved handling of empty model classes in the annotation processor
* Removed deprecated static constructors.
* Introduced new static constructors based on File instead of Context, allowing to save Realm files in custom locations.
* RealmList.remove() now properly returns the removed object.
* Calling realm.close() no longer prevent updates to other open realm instances on the same thread.

## 0.76.0 (2014-12-19)
* RealmObjects can now be imported using JSON.
* Gradle wrapper updated to support Android Studio 1.0.
* Fixed bug in RealmObject.equals() so it now correctly compares two objects from the same Realm.
* Fixed bug in Realm crashing for receiving notifications after close().
* Realm class is now marked as final.
* Replaced concurrency example with a better thread example.
* Allowed to add/remove RealmChangeListeners in RealmChangeListeners.
* Upgraded to core 0.87.0 (encryption support, API changes).
* Close the Realm instance after migrations.
* Added a check to deny the writing of objects outside of a transaction.

## 0.75.1 (2014-12-03)
* Changed sort to be an in-place method.
* Renamed SORT_ORDER_DECENDING to SORT_ORDER_DESCENDING.
* Added sorting functionality to allObjects() and findAll().
* Fixed bug when querying a date column with equalTo(), it would act as lessThan()

## 0.75.0 (2014-11-28)
* Realm now implements Closeable, allowing better cleanup of native resources.
* Added writeCopyTo() and compactRealmFile() to write and compact a Realm to a new file.
* RealmObject.toString(), equals() and hashCode() now support models with cyclic references.
* RealmResults.iterator() and listIterator() now correctly iterates the results when using remove().
* Bug fixed in Exception text when field names was not matching the database.
* Bug fixed so Realm no longer throws an Exception when removing the last object.
* Bug fixed in RealmResults which prevented sub-querying.
* The Date type does not support millisecond resolution, and dates before 1901-12-13 and dates after 2038-01-19 are not supported on 32 bit systems.
* Fixed bug so Realm no longer throws an Exception when removing the last object.
* Fixed bug in RealmResults which prevented sub-querying.

## 0.74.0 (2014-11-19)
* Added support for more field/accessors naming conventions.
* Added case sensitive versions of string comparison operators equalTo and notEqualTo.
* Added where() to RealmList to initiate queries.
* Added verification of fields names in queries with links.
* Added exception for queries with invalid field name.
* Allow static methods in model classes.
* An exception will now be thrown if you try to move Realm, RealmResults or RealmObject between threads.
* Fixed a bug in the calculation of the maximum of date field in a RealmResults.
* Updated core to 0.86.0, fixing a bug in cancelling an empty transaction, and major query speedups with floats/doubles.
* Consistent handling of UTF-8 strings.
* removeFromRealm() now calls moveLastOver() which is faster and more reliable when deleting multiple objects.

## 0.73.1 (2014-11-05)
* Fixed a bug that would send infinite notifications in some instances.

## 0.73.0 (2014-11-04)
* Fixed a bug not allowing queries with more than 1024 conditions.
* Rewritten the notification system. The API did not change but it's now much more reliable.
* Added support for switching auto-refresh on and off (Realm.setAutoRefresh).
* Added RealmBaseAdapter and an example using it.
* Added deleteFromRealm() method to RealmObject.

## 0.72.0 (2014-10-27)
* Extended sorting support to more types: boolean, byte, short, int, long, float, double, Date, and String fields are now supported.
* Better support for Java 7 and 8 in the annotations processor.
* Better support for the Eclipse annotations processor.
* Added Eclipse support to the distribution folder.
* Added Realm.cancelTransaction() to cancel/abort/rollback a transaction.
* Added support for link queries in the form realm.where(Owner.class).equalTo("cat.age", 12).findAll().
* Faster implementation of RealmQuery.findFirst().
* Upgraded core to 0.85.1 (deep copying of strings in queries; preparation for link queries).

## 0.71.0 (2014-10-07)
* Simplified the release artifact to a single Jar file.
* Added support for Eclipse.
* Added support for deploying to Maven.
* Throw exception if nested transactions are used (it's not allowed).
* Javadoc updated.
* Fixed [bug in RealmResults](https://github.com/realm/realm-java/issues/453).
* New annotation @Index to add search index to a field (currently only supporting String fields).
* Made the annotations processor more verbose and strict.
* Added RealmQuery.count() method.
* Added a new example about concurrency.
* Upgraded to core 0.84.0.

## 0.70.1 (2014-09-30)
* Enabled unit testing for the realm project.
* Fixed handling of camel-cased field names.

## 0.70.0 (2014-09-29)
* This is the first public beta release.<|MERGE_RESOLUTION|>--- conflicted
+++ resolved
@@ -1,21 +1,15 @@
 ## 3.1.2 (YYYY-MM-DD)
 
-<<<<<<< HEAD
 ### Deprecated
 
 ### Enhancements
 
 ### Bug Fixes
 
+* Crash caused by JNI couldn't find `OsObject.notifyChangeListeners` when ProGuard is enabled (#4461).
 * Memory leaked when synced Realm was initialized (#4465).
 
 ### Internal
-
-=======
-### Bug Fixes
-
-* Crash caused by JNI couldn't find `OsObject.notifyChangeListeners` when ProGurad is enabled (#4461).
->>>>>>> c9380bda
 
 ## 3.1.1 (2017-04-07)
 

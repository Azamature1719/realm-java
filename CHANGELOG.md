<<<<<<< HEAD
## 5.11.1(YYYY-MM-DD)

### Enhancements
* None.

### Fixed
* The Kotlin extensions library no longer defines a `app_name`, which in some cases conflicted with the `app_name` defined by applications. (Issue [#6536](https://github.com/realm/realm-java/issues/6536), since 4.3.0) 

### Compatibility
* Realm Object Server: 3.21.0-rc1 or later.
=======
## 5.12.0(YYYY-MM-DD)

### Enhancements
* [ObjectServer] Added `SyncManager.refreshConnections()` that can be used to manually trigger a reconnect for all sessions. This is useful if the device has been offline for a long time or fail to detect that it regained connectivity. (Issue [#259](https://github.com/realm/realm-java-private/issues/259))
* Added `RealmResults.asJson()` in `@Beta` that returns the result of the query as a JSON payload (#6540).


### Fixed
* [ObjectServer] `PermissionManager` stopped working if an intermittent network error was reported. (Issue [#6492](https://github.com/realm/realm-java/issues/6492), since 3.7.0)

### Compatibility
* Realm Object Server: 3.21.0 or later.
>>>>>>> 97ee36d8
* File format: Generates Realms with format v9 (Reads and upgrades all previous formats)
* APIs are backwards compatible with all previous release of realm-java in the 5.x.y series.

### Internal
<<<<<<< HEAD
* None.
=======
* Updated to Realm Core 5.22.0.
* Updated to Relm Sync 4.6.1.
* Updated to Object Store commit 7c3ff8235579550a3e3c6060c47140b2005174f5


>>>>>>> 97ee36d8

## 5.11.0(2019-05-01)

NOTE: This version is only compatible with Realm Object Server 3.21.0 or later.

### Enhancements
* [ObjectServer] Added `RealmQuery.includeLinkingObjects()`. This is only relevant for Query-based Realms and tells subscriptions to include objects linked through `@LinkingObjects` fields as part of the subscription as well. Objects referenced through objects and lists are always included as a default. (Issue [#6426](https://github.com/realm/realm-java/issues/6426))
* Encryption now uses hardware optimized functions, which significantly improves the performance of encrypted Realms. ([Realm Core PR #3241](https://github.com/realm/realm-core/pull/3241))
* Improved query performance when using `RealmQuery.in()` queries. ([Realm Core PR #3250](https://github.com/realm/realm-core/pull/3250)).
* Improved query performance when querying Integer fields with indexes, e.g. primary key fields. ([Realm Core PR #3272](https://github.com/realm/realm-core/pull/3272)).
* Improved write performance when writing changes to disk ([Realm Core PR #2927](https://github.com/realm/realm-sync/issues/2927))
* Added support for incremental annotation processing added in Gradle 4.7. (Issue [#5906](https://github.com/realm/realm-java/issues/5906)).

### Fixed
* [ObjectServer] Fix an error in the calculation of the `downloadableBytes` value sent by `ProgressListeners`. 
* [ObjectServer] HTTP requests made by the Sync client now always include a Host: header, as required by HTTP/1.1, although its value will be empty if no value is specified by the application.
* [ObjectServer] The server no longer rejects subscriptions based on queries with distinct and/or limit clauses.
* [ObjectServer] If a user had `canCreate` but not `canUpdate` privileges on a class, the user would be able to create the object, but not actually set any meaningful values on that object, despite the rule that objects created within the same transaction can always be modified.
*  Native crash happening if bulk updating a field in a `RealmResult` would cause the object to no longer be part of the query result. (Issue [#6478](https://github.com/realm/realm-java/issues/6478), since 5.8.0).

### Compatibility
* Realm Object Server: 3.21.0 or later.
* File format: Generates Realms with format v9 (Reads and upgrades all previous formats)
* APIs are backwards compatible with all previous release of realm-java in the 5.x.y series.

### Internal
* Updated to Realm Core 5.19.1.
* Updated to Relm Sync 4.4.2.
* Updated to Object Store commit e4b1314d21b521fd604af7f1aacf3ca94272c19a


## 5.10.0(2019-03-22)

### Enhancements
* [ObjectServer] Added 4 new fields to query-based Subscriptions: `createdAt`, `updatedAt`, `expiresAt` and `timeToLive`. These make it possible to better reason about and control current subscriptions. (Issue [#6453](https://github.com/realm/realm-java/issues/6453))
* [ObjectServer] Added the option of updating the query controlled by a Subscription using either `RealmQuery.findAllAsync(String name, boolean update)`,  `RealmQuery.subscribe(String name, boolean update)` or `Subscription.setQuery(RealmQuery query)`. (Issue [#6453](https://github.com/realm/realm-java/issues/6453))
* [ObjectServer] Added the option of setting a time-to-live for subscriptions. Setting this will automatically delete the subscription after the provided TTL has expired and the subscription hasn't been used. (Issue [#6453](https://github.com/realm/realm-java/issues/6453))

### Fixed
* Dates returned from the Realm file no longer overflow or underflow if they exceed `Long.MAX_VALUE` or `Long.MIN_VALUE` but instead clamp to their respective value. (Issue [#2722](https://github.com/realm/realm-java/issues/2722)) 

### Compatibility
* Realm Object Server: 3.11.0 or later.
* File format: Generates Realms with format v9 (Reads and upgrades all previous formats).
* APIs are backwards compatible with all previous release of realm-java in the 5.x.y series.

### Internal
* Updated to Object Store commit: e9819ed9c77ed87b5d7bed416a76cd5bcf255802


## 5.9.1(2019-02-21)

### Enhancements
* None

### Fixed
* [ObjectServer] Reporting too many errors from the native layer resulted in a native crash with `local reference table overflow`. (Issue [#249](https://github.com/realm/realm-java-private/issues/249), since 5.9.0)

### Compatibility
* Realm Object Server: 3.11.0 or later.
* File format: Generates Realms with format v9 (Reads and upgrades all previous formats)
* APIs are backwards compatible with all previous release of realm-java in the 5.x.y series.

### Internal
* None

## 5.9.0(2019-01-15)

### Enhancements
* [ObjectServer] Added `ObjectServerError.getErrorType()` and `ObjectServerError.getErrorType()` which returns the underlying native error information. This is especially relevant if `ObjectServerError.getErrorCode()` returns `UNKNOWN`. [#6364](https://github.com/realm/realm-java/issues/6364)
* Added better checks for detecting corrupted files, both before and after the file is written to disk.

### Fixed
* [ObjectServer] Native errors sometimes mapped to the wrong Java ErrorCode. (Issue [#6364](https://github.com/realm/realm-java/issues/6364), since 2.0.0)
* [ObjectServer] Query-based Sync queries involving LIMIT, limited the result before permissions were evaluated. This could sometimes result in the wrong number of elements being returned.
* Removed Java 8 bytecode. Resulted in errors like `D8: Invoke-customs are only supported starting with Android O (--min-api 26)` if not compiled with Java 8. (Issue [#6300](https://github.com/realm/realm-java/issues/6300), since 5.8.0).

### Compatibility
* Realm Object Server: 3.11.0 or later.
* File format: Generates Realms with format v9 (Reads and upgrades all previous formats)
* APIs are backwards compatible with all previous release of realm-java in the 5.x.y series.

### Internal
* Updated to Object Store commit: f964c2640f635e76839559cb703732e9e906ba4c
* Updated Realm Sync to 3.14.13
* Updated Realm Core to 5.12.7


## 5.8.0 (2018-11-06)

This release also contains all changes from 5.8.0-BETA1 and 5.8.0-BETA2.

### Enhancements
* [ObjectServer] Added Subscription class available to Query-based Realms. This exposes a Subscription more directly. This class is in beta. [#6231](https://github.com/realm/realm-java/pull/6231).
  * [ObjectServer] Added `Realm.getSubscriptions()`, `Realm.getSubscriptions(String pattern)` and `Realm.getSubscription` to make it easier to find existing subscriptions. These API's are in beta. [#6231](https://github.com/realm/realm-java/pull/6231)
  * [ObjectServer] Added `RealmQuery.subscribe()` and `RealmQuery.subscribe(String name)` to subscribe immediately inside a transaction. These API's are in beta. [#6231](https://github.com/realm/realm-java/pull/6231)
  * [ObjectServer] Added support for subscribing directly inside `SyncConfiguration.initialData()`. This can be coupled with `SyncConfiguration.waitForInitialRemoteData()` in order to block a Realm from opening until the initial subscriptions are ready and have downloaded data. This API are in beta. [#6231](https://github.com/realm/realm-java/pull/6231)
* [ObjectServer] Improved performance when merging changes from the server.
* [ObjectServer] Added support for timeouts when uploading or downloading data manually using `SyncSession.downloadAllServerChanges(long timeout, TimeUnit unit)` and `SyncSession.uploadAllLocalChanges(long timeout, TimeUnit unit)`. [#6073](https://github.com/realm/realm-java/pull/6073)
* [ObjectServer] Added support for timing out when downloading initial data for synchronized Realms using `SyncConfiguration.waitForInitialRemoteData(long timeout, TimeUnit unit)`. [#6247](https://github.com/realm/realm-java/issues/6247)
* [ObjectServer] Added `Realm.init(Context, String)` which defines a custom User-Agent String sent to the Realm Object Server when a session is created. Using this requires Realm Object Server 3.12.4 or later. [#6267](https://github.com/realm/realm-java/issues/6267)
* Added support for `ImportFlag`s to `Realm.copyToRealm()` and `Realm.copyToRealmOrUpdate()`. This makes it possible to choose a mode so only fields that actually changed are written to disk. This improves notifications and Object Server performance. [#6224](https://github.com/realm/realm-java/pull/6224)
* Added support for bulk updating the same property in all objects that are part of a query result using `RealmResults.setValue(String fieldName, Object value)` or one of the specialized overrides that have been added for all supported types, e.g. `RealmResults.setString(String fieldName, String value)`. [#762](https://github.com/realm/realm-java/issues/762)

### Fixed
* All known bugs introduced in 5.8.0-BETA1 and 5.8.0-BETA2. See the release notes for these releases.

### Compatibility
* Realm Object Server: 3.11.0 or later.
* File format: Generates Realms with format v9 (Reads and upgrades all previous formats)
* APIs are backwards compatible with all previous release of realm-java in the 5.x.y series.

### Internal
* Updated to Object Store commit: f0dfe6c03be49194bc40777901059eaf55e7bff6
* Updated Realm Sync to 3.13.1
* Updated Realm Core to 5.12.0


## 5.8.0-BETA2 (2018-10-19)

### Enhancements
* None

### Fixed
* `RealmResults` listeners not triggering the initial callback for Query-based Realm when the device is offline [#6235](https://github.com/realm/realm-java/issues/6235). 

### Known Bugs
* `Realm.copyToRealm()` and `Realm.copyToRealmOrUpdate` has been rewritten to support import flags. It is currently ~30% slower than in 5.7.0.
* IllegalStateException thrown when trying to create an object with a primary key that already exists when using `Realm.copyToRealm`, will always report "null" instead of the correct primary key value.
* When using `ImportFlag.DO_NOT_SET_SAME_VALUES`, lists will still be written and reported as changed, even if they didn't change.

### Compatibility
* Realm Object Server: 3.11.0 or later.
* File format: Generates Realms with format v9 (Reads and upgrades all previous formats)
* APIs are backwards compatible with all previous release of realm-java in the 5.x.y series.

### Internal
* None


## 5.8.0-BETA1 (2018-10-11)

### Enhancements
* Added new `ImportFlag` class that is used to specify additional behaviour when importing
  data into Realm [#6224](https://github.com/realm/realm-java/pull/6224).
* Added support for `ImportFlag` to `Realm.copyToRealm()` and `Realm.copyToRealmOrUpdate()` [#6224](https://github.com/realm/realm-java/pull/6224).

### Fixed
* None

### Known Bugs
* `Realm.copyToRealm()` and `Realm.copyToRealmOrUpdate` has been rewritten to support import flags. It is currently ~30% slower than in 5.7.0.
* IllegalStateException thrown when trying to create an object with a primary key that already exists when using `Realm.copyToRealm`, will always report "null" instead of the correct primary key value.
* When using `ImportFlag.DO_NOT_SET_SAME_VALUES`, lists will still be written and reported as changed, even if they didn't change.

### Compatibility
* Realm Object Server: 3.11.0 or later.
* File format: Generates Realms with format v9 (Reads and upgrades all previous formats)
* APIs are backwards compatible with all previous release of realm-java in the 5.x.y series.


## 5.7.1 (2018-10-22)

### Enhancements
* None

### Fixed
* [ObjectServer] `RealmResults` listeners not triggering the initial callback for Query-based Realm when the device is offline. (Issue [#6235](https://github.com/realm/realm-java/issues/6235), since 5.0.0).

### Compatibility
* Realm Object Server: 3.11.0 or later.
* File format: Generates Realms with format v9 (Reads and upgrades all previous formats)
* APIs are backwards compatible with all previous release of realm-java in the 5.x.y series.

### Internal
* Updated to Object Store commit: 362b886628b3aefc5b7a0bc32293d794dc1d4ad5


## 5.7.0 (2018-09-24)

### Enhancements
* [ObjectServer] Devices will now report download progress for read-only Realms which 
  will allow the server to compact files sooner, saving server space. This does not affect 
  the client. You will need to upgrade your Realm Object Server to at least version 3.11.0 
  or use [Realm Cloud](https://cloud.realm.io). If you try to connect to a ROS v3.10.x or 
  previous, you will see an error like `Wrong protocol version in Sync HTTP request, 
  client protocol version = 25, server protocol version = 24`.

### Fixed
* None

### Compatibility
* Realm Object Server: 3.11.0 or later.
* File format: Generates Realms with format v9 (Reads and upgrades all previous formats)
* APIs are backwards compatible with all previous release of realm-java in the 5.x.y series.

### Internal
* Sync Protocol version increased to 25.
* Updated Realm Sync to 3.10.1
* Updated Realm Core to 5.10.2


## 5.6.0 (2018-09-24)

### Enhancements
* [ObjectServer] Added `RealmPermissions.findOrCreate(String roleName)` and
  `ClassPermissions.findOrCreate(String roleName)` ([#6168](https://github.com/realm/realm-java/issues/6168)).
* `@RealmClass("name")` and `@RealmField("name")` can now be used as a shorthand for defining custom
  name mappings ([#6145](https://github.com/realm/realm-java/issues/6145)).
* Added support for `RealmQuery.limit(long limit)` ([#544](https://github.com/realm/realm-java/issues/544)).
  When building a `RealmQuery`, `sort()`, `distinct()` and `limit()` will now be applied in the order
  they are called. Before this release, `sort()`  and `distinct()` could be called any order, but
  `sort()` would always be applied before `distinct()`.
* Building with Android App Bundle is now supported ([#5977](https://github.com/realm/realm-java/issues/5977)).

### Fixed
* None

### Compatibility
* Realm Object Server: 3.11.0 or later.
* File format: Generates Realms with format v9 (Reads and upgrades all previous formats)
* APIs are backwards compatible with all previous release of realm-java in the 5.x.y series.

### Internal
* Updated ReLinker to 1.3.0.
* Updated to Object Store commit: 7e19c51af72c3343b453b8a13c82dfda148e4bbc


## 5.5.0 (2018-08-31)

### Enhancements
* [ObjectServer] Added `ConnectionState` enum describing the states a connection can be in.
* [ObjectServer] Added `SyncSession.isConnected()` and `SyncSession.getConnectionState()`.
* [ObjectServer] Added support for observing connection changes for a session using `SyncSession.addConnectionChangeListener()` and `SyncSession.removeConnectionChangeListener()`.
* [ObjectServer] Added Kotlin extension property `Realm.syncSession` for synchronized Realms.
* [ObjectServer] Added Kotlin extension method `Realm.classPermissions<RealmModel>()`.
* [ObjectServer] Added support for starting and stopping synchronization using `SyncSession.start()` and `SyncSession.stop()` (#6135).
* [ObjectServer] Added API's for making it easier to work with network proxies (#6163): 
  * `SyncManager.setAuthorizationHeaderName(String headerName)`
  * `SyncManager.setAuthorizationHeaderName(String headerName, String host)`
  * `SyncManager.addCustomRequestHeader(String headerName, String headerValue)`
  * `SyncManager.addCustomRequestHeader(String headerName, String headerValue, String host)`
  * `SyncManager.addCustomRequestHeaders(Map<String, String> headers)`
  * `SyncManager.addCustomRequestHeaders(Map<String, String> headers, String host)`
  * `SyncConfiguration.Builder.urlPrefix(String prefix)`
 
### Fixed
* Methods and classes requiring synchronized Realms have been removed from the standard AAR package. They are now only visible when enabling synchronized Realms in Gradle. The methods and classes will still be visible in the source files and docs, but annotated with `@ObjectServer` (#5799).

### Internal
* Updated to Realm Sync 3.9.4
* Updated to Realm Core 5.8.0
* Updated to Object Store commit: b0fc2814d9e6061ce5ba1da887aab6cfba4755ca

### Credits
* Thanks to @lucasdornelasv for improving the performance of `Realm.copyToRealm()`, `Realm.copyToRealmOrUpdate()` and `Realm.copyFromRealm()` #(6124). 


## 5.4.3 (YYYY-MM-DD)

### Bug Fixes

* [ObjectServer] ProGuard was not configured correctly when working with Subscriptions for Query-based Realms.


## 5.4.2 (2018-08-09)

### Bug Fixes

* [ObjectServer] Fixed bugs in the Sync Client that could lead to memory corruption and crashes.

### Internal

* Upgraded to Realm Sync 3.8.8


## 5.4.1 (2018-08-03)

### Bug Fixes

* Compile time crash if no `targetSdk` was defined in Gradle. This was introduced in 5.4.0 (#6082).
* Fix Realm Gradle Plugin adding dependencies in a way incompatible with Kotlin Android Extensions. This was introduced in Realm Java 5.4.0 (#6080).


## 5.4.0 (2018-07-22)

### Enhancements

* Removing a ChangeListener on invalid objects or `RealmResults` should warn instead of throwing (fixes #5855).

### Bug Fixes

* [ObjectServer] Using Android Network Security Configuration is necessary to install the custom root CA for tests (API >= 24) (#5970).
* Fixes issue with the incremental build causing direct access to model without accessor to fail (#6056).
* `RealmQuery.distinct()` is now correctly applied when calling `RealmQuery.count()` (#5958).

### Internal

* Upgraded to Realm Core 5.7.2
* Upgraded to Realm Sync 3.8.1
* [ObjectServer] Improved performance when integrating changes from the server.
* Added extra information about the state of the Realm file if an exception is thrown due to Realm not being able to open it.
* Removed internal dependency on Groovy in the Realm Transformer (#3971).

### Credits

* Thanks to @kageiit for removing Groovy from the Realm Transformer (#3971).


## 5.3.1 (2018-06-19)

### Bug Fixes

* [ObjectServer] Fixed a bug which could potentially flood Realm Object Server with PING messages.
* Calling `Realm.deleteAll()` on a Realm file that contains more classes than in the schema throws exception (#5745).
* `Realm.isEmpty()` returning false in some cases, even if all tables part of the schema are empty (#5745).
* Fixed rare native crash materializing as `Assertion failed: ref + size <= after_ref with (ref, size, after_ref, ndx, m_free_positions.size())` (#5300).

### Internal

* Upgraded to Realm Core 5.6.2
* Upgraded to Realm Sync 3.5.6
* Upgraded to Object Store commit `0bcb9643b8fb14323df697999b79c4a5341a8a21`


## 5.3.0 (2018-06-12)

### Enhancements

* [ObjectServer] `Realm.compactRealm(config)` now works on synchronized Realms (#5937).
* [ObjectServer] `SyncConfiguration.compactOnLaunch()` and `SyncConfiguration.compactOnLaunch(callback)` has been added (#5937).
* Added `RealmQuery.getRealm()`, `RealmResults.getRealm()`, `RealmList.getRealm()` and `OrderedRealmCollectionSnapshot.getRealm()` (#5997).
* Removing a ChangeListener on invalid objects or `RealmResults` should warn instead of throwing (fixes #5855).


### Internal

* Upgraded to Realm Core 5.6.0
* Upgraded to Realm Sync 3.5.2


## 5.2.0 (2018-06-06)

The feature previously named Partial Sync is now called Query-Based Sync and is now the default mode when synchronizing Realms.
This has impacted a number of API's. See below for the details.

### Deprecated

* [ObjectServer] `SyncConfiguration.automatic()` has been deprecated in favour of `SyncUser.getDefaultConfiguration()`.
* [ObjectServer] `new SyncConfiguration.Builder(user, url)` has been deprecated in favour of `SyncUser.createConfiguration(url)`. NOTE: Creating configurations using `SyncUser` will default to using query-based Realms, while creating them using `new SyncConfiguration.Builder(user, url)` will default to fully synchronized Realms.
* [ObjectServer] With query-based sync being the default `SyncConfiguration.Builder.partialRealm()` has been deprecated. Use ``SyncConfiguration.Builder.fullSynchronization()` if you want full synchronisation instead.

### Enhancements

* [ObjectServer] Added `SyncUser.createConfiguration(url)`. Realms created this way are query-based Realms by default.
* [ObjectServer] Added `SyncUser.getDefaultConfiguration()`.
* The Realm bytecode transformer now supports incremental builds (#3034).
* Improved speed and allocations when parsing field descriptions in queries (#5547).

### Bug Fixes

* Having files that ends with `RealmProxy` will no longer break the Realm Transformer (#3709).

### Internal

* Module mediator classes being generated now produces a stable output enabling better support for incremental builds (#3034).


## 5.1.0 (2018-04-25)

### Enhancements

* [ObjectServer] Added support for `SyncUser.requestPasswordReset()`, `SyncUser.completePasswordReset()`
  and their async variants. This makes it possible to reset the password for users created using
  `Credentials.usernamePassword()` where they used their email as username (#5821).
* [ObjectServer] Added support for `SyncUser.requestEmailConfirmation()`, `SyncUser.confirmEmail()`
  and their async variants. This makes it possible to ask users to confirm their email. This is only
  supported for users created using `Credentials.usernamePassword()` who have used an email as their
  username (#5821).
* `RealmQuery.in()` now support `null` which will always return no matches (#4011).
* Added support for `RealmQuery.alwaysTrue()` and `RealmQuery.alwaysFalse()`.

### Bug Fixes

* Changing a primary key from being nullable to being required could result in objects being deleted (##5899).


## 5.0.1 (2018-04-09)

### Enhancements

* [ObjectServer] `SyncConfiguration.automatic()` will make use of the host port to work out the default Realm URL.
* [ObjectServer] A role is now automatically created for each user with that user as its only member. This simplifies the common use case of restricting access to specific objects to a single user. This role can be accessed at `PermissionUser.getRole()`.
* [ObjectServer] Expose `Role.getMembers()` to access the list of associated `UserPermission`.

### Bug Fixes

* `RealmList.move()` did not move items correctly for unmanaged lists (#5860).
* `RealmObject.isValid()` not correctly returns `false` if `null` is provided as an argument (#5865).
* `RealmQuery.findFirst()` and `RealmQuery.findFirstAsync()` not working correctly with sorting (#5714).
* Permission `noPrivileges` and `allPrivileges` were returning opposite privileges.
* Fixes an issue caused by JNI local table reference overflow (#5880).

### Internal

* Upgraded to Realm Sync 3.0.1
* Upgraded to Realm Core 5.4.2

## 5.0.0 (2018-03-15)

This release is compatible with the Realm Object Server 3.0.0-beta.3 or later.

### Known Bugs

* API's marked @ObjectServer are shipped as part of the base binary, they should only be available when enabling synchronized Realms.

### Breaking Changes

* [ObjectServer] Renamed `SyncUser.currentUser()` to `SyncUser.current()`.
* [ObjectServer] Renamed `SyncUser.login(...)` and `SyncUser.loginAsync(...)` to `SyncUser.logIn(...)` and `SyncUser.logInAsync(...)`.
* [ObjectServer] Renamed `SyncUser.logout()` to `SyncUser.logOut()`.
* The `OrderedCollectionChangeSet` parameter in `OrderedRealmCollectionChangeListener.onChange()` is no longer nullable. Use `changeSet.getState()` instead (#5619).
* `realm.subscribeForObjects()` have been removed. Use `RealmQuery.findAllAsync(String subscriptionName)` and `RealmQuery.findAllAsync()` instead.
* Removed previously deprecated `RealmQuery.findAllSorted()`, `RealmQuery.findAllSortedAsync()` `RealmQuery.distinct()` and `RealmQuery.distinctAsync()`.
* Renamed `RealmQuery.distinctValues()` to `RealmQuery.distinct()`

### Enhancements

* [ObjectServer] Added support for partial Realms. Read [here](https://realm.io/docs/java/latest/#partial-realms) for more information.
* [ObjectServer] Added support for Object Level Permissions (requires partial synchronized Realms). Read [here](https://realm.io/docs/java/latest/#partial-realms) for more information.
* [ObjectServer] Added `SyncConfiguration.automatic()` and `SyncConfiguration.automatic(SyncUser user)` (#5806).
* Added two new methods to `OrderedCollectionChangeSet`: `getState()` and `getError()` (#5619).

## Bug Fixes

* Better exception message if a non model class is provided to methods only accepting those (#5779).

### Internal

* Upgraded to Realm Sync 3.0.0
* Upgraded to Realm Core 5.3.0


## 4.4.0 (2018-03-13)

### Enhancements

* Added support for mapping between a Java name and the underlying name in the Realm file using `@RealmModule`, `@RealmClass` and `@RealmField` annotations (#5280).

## Bug Fixes

* [ObjectServer] Fixed an issue where login after a logout will not resume Syncing (https://github.com/realm/my-first-realm-app/issues/22).


## 4.3.4 (2018-02-06)

## Bug Fixes

* Added missing `RealmQuery.oneOf()` for Kotlin that accepts non-nullable types (#5717).
* [ObjectServer] Fixed an issue preventing sync to resume when the network is back (#5677).

## 4.3.3 (2018-01-19)

### Internal

* Downgrade JavaAssist to 3.21.0-GA to fix an issue with a `ClassNotFoundException` at runtime (#5641).


## 4.3.2 (2018-01-17)

### Bug Fixes

* Throws a better exception message when calling `RealmObjectSchema.addField()` with a `RealmModel` class (#3388).
* Use https for Realm version checker (#4043).
* Prevent Realms Gradle plugin from transitively forcing specific versions of Google Build Tools onto downstream projects (#5640).
* [ObjectServer] logging a warning message instead of throwing an exception, when sync report an unknown error code (#5403).

### Enhancements

* [ObjectServer] added support for both Anonymous and Nickname authentication.


### Internal

* Upgraded to Realm Sync 2.2.9
* Upgraded to Realm Core 5.1.2

## 4.3.1 (2017-12-06)

### Bug Fixes

* Fixed kotlin standard library being added to both Java and Kotlin projects (#5587).


## 4.3.0 (2017-12-05)

### Deprecated

* Support for mips devices are deprecated.
* `RealmQuery.findAllSorted()` and `RealmQuery.findAllSortedAsync()` variants in favor of predicate `RealmQuery.sort().findAll()`.
* `RealmQuery.distinct()` and `RealmQuery.distinctAsync()` variants in favor of predicate `RealmQuery.distinctValues().findAll()`

### Enhancements

* [ObjectServer] Added explicit support for JSON Web Tokens (JWT) using `SyncCredentials.jwt(String token)`. It requires Object Server 2.0.23+ (#5580).
* Projects using Kotlin now include additional extension functions that make working with Kotlin easier. See [docs](https://realm.io/docs/java/latest/#kotlin) for more info (#4684).
* New query predicate: `sort()`.
* New query predicate: `distinctValues()`. Will be renamed to `distinct` in next major version.
* The Realm annotation processor now has a stable output when there are no changes to model classes, improving support for incremental compilers (#5567).

### Bug Fixes

* Added missing `toString()` for the implementation of `OrderedCollectionChangeSet`.
* Sync queries are evaluated immediately to solve the performance issue when the query results are huge, `RealmResults.size()` takes too long time (#5387).
* Correctly close the Realm instance if an exception was thrown while opening it. This avoids `IllegalStateException` when deleting the Realm in the catch block (#5570).
* Fixed the listener on `RealmList` not being called when removing the listener then adding it again (#5507). Please notice that a similar issue still exists for `RealmResults`.

### Internal

* Use `OsList` instead of `OsResults` to add notification token on for `RealmList<RealmModel>`.
* Updated Gradle and plugins to support Android Studio `3.0.0` (#5472).
* Upgraded to Realm Sync 2.1.8.
* Upgraded to Realm Core 4.0.4.

### Credits

* Thanks to @tbsandee for fixing a typo (#5548).
* Thanks to @vivekkiran for updating Gradle and plugins to support Android Studio `3.0.0` (#5472).
* Thanks to @madisp for adding better support for incremental compilers (#5567).


## 4.2.0 (2017-11-17)

### Enhancements

* Added support for using non-encrypted Realms in multiple processes. Some caveats apply. Read [doc](https://realm.io/docs/java/latest/#multiprocess) for more info (#1091).
* Added support for importing primitive lists from JSON (#5362).
* [ObjectServer] Support SSL validation using Android TrustManager (no need to specify `trustedRootCA` in `SynConfiguration` if the certificate is installed on the device), fixes (#4759).
* Added the and() function to `RealmQuery` in order to improve readability.

### Bug Fixes

* Leaked file handler in the Realm Transformer (#5521).
* Potential fix for "RealmError: Incompatible lock file" crash (#2459).

### Internal

* Updated JavaAssist to 3.22.0-GA.
* Upgraded to Realm Sync 2.1.4.
* Upgraded to Realm Core 4.0.3.

### Credits

* Thanks to @rakshithravi1997 for adding `RealmQuery.and()` (#5520).


## 4.1.1 (2017-10-27)

### Bug Fixes

* Fixed the compile warnings of using deprecated method `RealmProxyMediator.getTableName()` in generated mediator classes (#5455).
* [ObjectServer] now retrying network query when encountering any `IOException` (#5453).
* Fixed a `NoClassDefFoundError` due to using `@SafeVarargs` below API 19 (#5463).

### Internal

* Updated Realm Sync to 2.1.0.


## 4.1.0 (2017-10-20)

### Enhancements

* `Realm.deleteRealm()` and `RealmConfiguration.assetFile()` are multi-processes safe now.

### Bug Fixes

* Fix some potential database corruption caused by deleting the Realm file while a Realm instance are still opened in another process or the sync client thread.
* Added `realm.ignoreKotlinNullability` as a kapt argument to disable treating kotlin non-null types as `@Required` (#5412) (introduced in `v3.6.0`).
* Increased http connect/write timeout for low bandwidth network.


## 4.0.0 (2017-10-16)

### Breaking Changes

The internal file format has been upgraded. Opening an older Realm will upgrade the file automatically, but older versions of Realm will no longer be able to read the file.

* [ObjectServer] Updated protocol version to 22 which is only compatible with Realm Object Server >= 2.0.0.
* [ObjectServer] Removed deprecated APIs `SyncUser.retrieveUser()` and `SyncUser.retrieveUserAsync()`. Use `SyncUser.retrieveInfoForUser()` and `retrieveInfoForUserAsync()` instead.
* [ObjectServer] `SyncUser.Callback` now accepts a generic parameter indicating type of object returned when `onSuccess` is called.
* [ObjectServer] Renamed `SyncUser.getAccessToken` to `SyncUser.getRefreshToken`.
* [ObjectServer] Removed deprecated API `SyncUser.getManagementRealm()`.
* Calling `distinct()` on a sorted `RealmResults` no longer clears any sorting defined (#3503).
* Relaxed upper bound of type parameter of `RealmList`, `RealmQuery`, `RealmResults`, `RealmCollection`, `OrderedRealmCollection` and `OrderedRealmCollectionSnapshot`.
* Realm has upgraded its RxJava1 support to RxJava2 (#3497)
  * `Realm.asObservable()` has been renamed to `Realm.asFlowable()`.
  * `RealmList.asObservable()` has been renamed to `RealmList.asFlowable()`.
  * `RealmResults.asObservable()` has been renamed to `RealmResults.asFlowable()`.
  * `RealmObject.asObservable()` has been renamed to `RealmObject.asFlowable()`.
  * `RxObservableFactory` now return RxJava2 types instead of RxJava1 types.
* Removed deprecated APIs `RealmSchema.close()` and `RealmObjectSchema.close()`. Those don't have to be called anymore.
* Removed deprecated API `RealmResults.removeChangeListeners()`. Use `RealmResults.removeAllChangeListeners()` instead.
* Removed deprecated API `RealmObject.removeChangeListeners()`. Use `RealmObject.removeAllChangeListeners()` instead.
* Removed `UNSUPPORTED_TABLE`, `UNSUPPORTED_MIXED` and `UNSUPPORTED_DATE` from `RealmFieldType`.
* Removed deprecated API `RealmResults.distinct()`/`RealmResults.distinctAsync()`. Use `RealmQuery.distinct()`/`RealmQuery.distinctAsync()` instead.
* `RealmQuery.createQuery(Realm, Class)`, `RealmQuery.createDynamicQuery(DynamicRealm, String)`, `RealmQuery.createQueryFromResult(RealmResults)` and `RealmQuery.createQueryFromList(RealmList)` have been removed. Use `Realm.where(Class)`, `DynamicRealm.where(String)`, `RealmResults.where()` and `RealmList.where()` instead.

### Enhancements

* [ObjectServer] `SyncUserInfo` now also exposes a users metadata using `SyncUserInfo.getMetadata()`
* `RealmList` can now contain `String`, `byte[]`, `Boolean`, `Long`, `Integer`, `Short`, `Byte`, `Double`, `Float` and `Date` values. [Queries](https://github.com/realm/realm-java/issues/5361) and [Importing primitive lists from JSON](https://github.com/realm/realm-java/issues/5362) are not supported yet.
* Added support for lists of primitives in `RealmObjectSchema` with `addRealmListField(String fieldName, Class<?> primitiveType)`
* Added support for lists of primitives in `DynamicRealmObject` with `setList(String fieldName, RealmList<?> list)` and `getList(String fieldName, Class<?> primitiveType)`.
* Minor performance improvement when copy/insert objects into Realm.
* Added `static RealmObject.getRealm(RealmModel)`, `RealmObject.getRealm()` and `DynamicRealmObject.getDynamicRealm()` (#4720).
* Added `RealmResults.asChangesetObservable()` that emits the pair `(results, changeset)` (#4277).
* Added `RealmList.asChangesetObservable()` that emits the pair `(list, changeset)` (#4277).
* Added `RealmObject.asChangesetObservable()` that emits the pair `(object, changeset)` (#4277).
* All Realm annotations are now kept at runtime, allowing runtime tools access to them (#5344).
* Speedup schema initialization when a Realm file is first accessed (#5391).

### Bug Fixes

* [ObjectServer] Exposing a `RealmConfiguration` that allows a user to open the backup Realm after the client reset (#4759/#5223).
* [ObjectServer] Realm no longer throws a native “unsupported instruction” exception in some cases when opening a synced Realm asynchronously (https://github.com/realm/realm-object-store/issues/502).
* [ObjectServer] Fixed "Cannot open the read only Realm" issue when get`PermissionManager` (#5414).
* Throw `IllegalArgumentException` instead of `IllegalStateException` when calling string/binary data setters if the data length exceeds the limit.
* Added support for ISO8601 2-digit time zone designators (#5309).
* "Bad File Header" caused by the device running out of space while compacting the Realm (#5011).
* `RealmQuery.equalTo()` failed to find null values on an indexed field if using Case.INSENSITIVE (#5299).
* Assigning a managed object's own list to itself would accidentally clear it (#5395).
* Don't try to acquire `ApplicationContext` if not available in `Realm.init(Context)` (#5389).
* Removing and re-adding a changelistener from inside a changelistener sometimes caused notifications to be missed (#5411).

### Internal

* Upgraded to Realm Sync 2.0.2.
* Upgraded to Realm Core 4.0.2.
* Upgraded to OkHttp 3.9.0.
* Upgraded to RxJava 2.1.4.
* Use Object Store to create the primary key table.

### Credits

* Thanks to @JussiPekonen for adding support for 2-digit time zone designators when importing JSON (#5309).


## 3.7.2 (2017-09-12)

### Bug Fixes

* Fixed a JNI memory issue when doing queries which might potentially cause various native crashes.
* Fixed a bug that `RealmList.deleteFromRealm(int)`, `RealmList.deleteFirstFromRealm()` and `RealmList.deleteLastFromRealm()` did not remove target objects from Realm. This bug was introduced in `3.7.1` (#5233).
* Crash with "'xxx' doesn't exist in current schema." when ProGuard is enabled (#5211).


## 3.7.1 (2017-09-07)

### Bug Fixes

* Fixed potential memory leaks of `LinkView` when calling bulk insertions APIs.
* Fixed possible assertion when using `PermissionManager` at the beginning (#5195).
* Crash caused by JNI couldn't find `SharedRealm`'s inner classes when ProGuard is enabled (#5211).

### Internal

* Replaced LinkView with Object Store's List.
* Renaming `io.realm.internal.CollectionChangeSet` to `io.realm.internal.OsCollectionChangeSet`.


## 3.7.0 (2017-09-01)

### Deprecated

* [ObjectServer] `SyncUser.getManagementRealm()`. Use `SyncUser.getPermissionManager()` instead.

### Enhancements

* [ObjectServer] `SyncUser.getPermissionManager` added as a helper API for working with permissions and permission offers.

### Internal

* [ObjectServer] Upgraded OkHttp to 3.7.0.


## 3.6.0 (2017-09-01)

### Breaking Changes

* [ObjectServer] `SyncUser.logout()` no longer throws an exception when associated Realms instances are not closed (#4962).

### Deprecated

* [ObjectServer] `SyncUser#retrieveUser` and `SyncUser#retrieveUserAsync` replaced by `SyncUser#retrieveInfoForUser`
and `SyncUser#retrieveInfoForUserAsync` which returns a `SyncUserInfo` with mode information (#5008).
* [ObjectServer] `SyncUser#Callback` replaced by the generic version `SyncUser#RequestCallback<T>`.

### Enhancements

* [ObjectServer] Added `SyncSession.uploadAllLocalChanges()`.
* [ObjectServer] APIs of `UserStore` have been changed to support same user identity but different authentication server scenario.
* [ObjectServer] Added `SyncUser.allSessions` to retrieve the all valid sessions belonging to the user (#4783).
* Added `Nullable` annotation to methods that may return `null` in order to improve Kotlin usability. This also introduced a dependency to `com.google.code.findbugs:jsr305`.
* `org.jetbrains.annotations.NotNull` is now an alias for `@Required`. This means that the Realm Schema now fully understand Kotlin non-null types.
* Added support for new data type `MutableRealmIntegers`. The new type behaves almost exactly as a reference to a Long (mutable nullable, etc) but supports `increment` and `decrement` methods, which implement a Conflict Free Replicated Data Type, whose value will converge even when changed across distributed devices with poor connections (#4266).
* Added more detailed exception message for `RealmMigrationNeeded`.
* Bumping schema version only without any actual schema changes will just succeed even when the migration block is not supplied. It threw an `RealmMigrationNeededException` before in the same case.
* Throw `IllegalStateException` when schema validation fails because of wrong declaration of `@LinkingObjects`.

### Bug Fixes

* Potential crash after using `Realm.getSchema()` to change the schema of a typed Realm. `Realm.getSchema()` now returns an immutable `RealmSchema` instance.
* `Realm.copyToRealmOrUpdate()` could cause a `RealmList` field to contain duplicated elements (#4957).
* `RealmSchema.create(String)` and `RealmObjectSchema.setClassName(String)` did not accept class name whose length was 51 to 57.
* Workaround for an Android JVM crash when using `compactOnLaunch()` (#4964).
* Class name in exception message from link query is wrong (#5096).
* The `compactOnLaunch` callback is no longer invoked if the Realm at that path is already open on other threads.

### Internal

* [ObjectServer] removed `ObjectServerUser` and its inner classes, in a step to reduce `SyncUser` complexity (#3741).
* [ObjectServer] changed the `SyncSessionStopPolicy` to `AfterChangesUploaded` to align with other binding and to prevent use cases where the Realm might be deleted before the last changes get synchronized (#5028).
* Upgraded Realm Sync to 1.10.8
* Let Object Store handle migration.


## 3.5.0 (2017-07-11)

### Enhancements

* Added `RealmConfiguration.Builder.compactOnLaunch()` to compact the file on launch (#3739).
* [ObjectServer] Adding user lookup API for administrators (#4828).
* An `IllegalStateException` will be thrown if the given `RealmModule` doesn't include all required model classes (#3398).

### Bug Fixes

* Bug in `isNull()`, `isNotNull()`, `isEmpty()`, and `isNotEmpty()` when queries involve nullable fields in link queries (#4856).
* Bug in how to resolve field names when querying `@LinkingObjects` as the last field (#4864).
* Rare crash in `RealmLog` when log level was set to `LogLevel.DEBUG`.
* Broken case insensitive query with indexed field (#4788).
* [ObjectServer] Bug related to the behaviour of `SyncUser#logout` and the use of invalid `SyncUser` with `SyncConfiguration` (#4822).
* [ObjectServer] Not all error codes from the server were recognized correctly, resulting in UNKNOWN being reported instead.
* [ObjectServer] Prevent the use of a `SyncUser` that explicitly logged out, to open a Realm (#4975).

### Internal

* Use Object Store to do table initialization.
* Removed `Table#Table()`, `Table#addEmptyRow()`, `Table#addEmptyRows()`, `Table#add(Object...)`, `Table#pivot(long,long,PivotType)` and `Table#createnative()`.
* Upgraded Realm Core to 2.8.6
* Upgraded Realm Sync to 1.10.5
* Removed `io.realm.internal.OutOfMemoryError`. `java.lang.OutOfMemoryError` will be thrown instead.


## 3.4.0 (2017-06-22)

### Breaking Changes

* [ObjectServer] Updated protocol version to 18 which is only compatible with ROS > 1.6.0.

### Deprecated

* `RealmSchema.close()` and `RealmObjectSchema.close()`. They don't need to be closed manually. They were added to the public API by mistake.

### Enhancements

* [ObjectServer] Added support for Sync Progress Notifications through `SyncSession.addDownloadProgressListener(ProgressMode, ProgressListener)` and `SyncSession.addUploadProgressListener(ProgressMode, ProgressListener)` (#4104).
* [ObjectServer] Added `SyncSession.getState()` (#4784).
* Added support for querying inverse relationships (#2904).
* Moved inverse relationships out of beta stage.
* Added `Realm.getDefaultConfiguration()` (#4725).

### Bug Fixes

* [ObjectServer] Bug which may crash when the JNI local reference limitation was reached on sync client thread.
* [ObjectServer] Retrying connections with exponential backoff, when encountering `ConnectException` (#4310).
* When converting nullable BLOB field to required, `null` values should be converted to `byte[0]` instead of `byte[1]`.
* Bug which may cause duplicated primary key values when migrating a nullable primary key field to not nullable. `RealmObjectSchema.setRequired()` and `RealmObjectSchema.setNullable()` will throw when converting a nullable primary key field with null values stored to a required primary key field.

### Internal

* Upgraded to Realm Sync 1.10.1
* Upgraded to Realm Core 2.8.4

### Credits

* Thanks to Anis Ben Nsir (@abennsir) for upgrading Roboelectric in the unitTestExample (#4698).


## 3.3.2 (2017-06-09)

### Bug Fixes

* [ObjectServer] Crash when an authentication error happens (#4726).
* [ObjectServer] Enabled encryption with Sync (#4561).
* [ObjectServer] Admin users did not connect correctly to the server (#4750).

### Internal

* Factor out internal interface ManagedObject.

## 3.3.1 (2017-05-26)

### Bug Fixes

* [ObjectServer] Accepted extra columns against synced Realm (#4706).


## 3.3.0 (2017-05-24)

### Enhancements

* [ObjectServer] Added two options to `SyncConfiguration` to provide a trusted root CA `trustedRootCA` and to disable SSL validation `disableSSLVerification` (#4371).
* [ObjectServer] Added support for changing passwords through `SyncUser.changePassword()` using an admin user (#4588).

### Bug Fixes

* Queries on proguarded Realm model classes, failed with "Table not found" (#4673).


## 3.2.1 (2017-05-19)

### Enhancements

* Not in transaction illegal state exception message changed to "Cannot modify managed objects outside of a write transaction.".

### Bug Fixes

* [ObjectServer] `schemaVersion` was mistakenly required in order to trigger migrations (#4658).
* [ObjectServer] Fields removed from model classes will now correctly be hidden instead of throwing an exception when opening the Realm (#4658).
* Random crashes which were caused by a race condition in encrypted Realm (#4343).

### Internal

* Upgraded to Realm Sync 1.8.5.
* Upgraded to Realm Core 2.8.0.

## 3.2.0 (2017-05-16)

### Enhancements

* [ObjectServer] Added support for `SyncUser.isAdmin()` (#4353).
* [ObjectServer] New set of Permission API's have been added to `SyncUser` through `SyncUser.getPermissionManager()` (#4296).
* [ObjectServer] Added support for changing passwords through `SyncUser.changePassword()` (#4423).
* [ObjectServer] Added support for `SyncConfiguration.Builder.waitForInitialRemoteData()` (#4270).
* Transient fields are now allowed in model classes, but are implicitly treated as having the `@Ignore` annotation (#4279).
* Added `Realm.refresh()` and `DynamicRealm.refresh()` (#3476).
* Added `Realm.getInstanceAsync()` and `DynamicRealm.getInstanceAsync()` (#2299).
* Added `DynamicRealmObject#linkingObjects(String,String)` to support linking objects on `DynamicRealm` (#4492).
* Added support for read only Realms using `RealmConfiguration.Builder.readOnly()` and `SyncConfiguration.Builder.readOnly()`(#1147).
* Change listeners will now auto-expand variable names to be more descriptive when using Android Studio.
* The `toString()` methods for the standard and dynamic proxies now print "proxy", or "dynamic" before the left bracket enclosing the data.

### Bug Fixes

* `@LinkingObjects` annotation now also works with Kotlin (#4611).

### Internal

* Use separated locks for different `RealmCache`s (#4551).

## 3.1.4 (2017-05-04)

## Bug fixes

* Added missing row validation check in certain cases on invalidated/deleted objects (#4540).
* Initializing Realm is now more resilient if `Context.getFilesDir()` isn't working correctly (#4493).
* `OrderedRealmCollectionSnapshot.get()` returned a wrong object (#4554).
* `onSuccess` callback got triggered infinitely if a synced transaction was committed in the async transaction's `onSuccess` callback (#4594).

## 3.1.3 (2017-04-20)

### Enhancements

* [ObjectServer] Resume synchronization as soon as the connectivity is back (#4141).

### Bug Fixes

* `equals()` and `hashCode()` of managed `RealmObject`s that come from linking objects don't work correctly (#4487).
* Field name was missing in exception message when `null` was set to required field (#4484).
* Now throws `IllegalStateException` when a getter of linking objects is called against deleted or not yet loaded `RealmObject`s (#4499).
* `NullPointerException` caused by local transaction inside the listener of `findFirstAsync()`'s results (#4495).
* Native crash when adding listeners to `RealmObject` after removing listeners from the same `RealmObject` before (#4502).
* Native crash with "Invalid argument" error happened on some Android 7.1.1 devices when opening Realm on external storage (#4461).
* `OrderedRealmCollectionChangeListener` didn't report change ranges correctly when circular link's field changed (#4474).

### Internal

* Upgraded to Realm Sync 1.6.0.
* Upgraded to Realm Core 2.6.1.

## 3.1.2 (2017-04-12)

### Bug Fixes

* Crash caused by JNI couldn't find `OsObject.notifyChangeListeners` when ProGuard is enabled (#4461).
* Incompatible return type of `RealmSchema.getAll()` and `BaseRealm.getSchema()` (#4443).
* Memory leaked when synced Realm was initialized (#4465).
* An `IllegalStateException` will be thrown when starting iterating `OrderedRealmCollection` if the Realm is closed (#4471).

## 3.1.1 (2017-04-07)

### Bug Fixes

* Crash caused by Listeners on `RealmObject` getting triggered the 2nd time with different changed field (#4437).
* Unintentionally exposing `StandardRealmSchema` (#4443).
* Workaround for crashes on specific Samsung devices which are caused by a buggy `memmove` call (#3651).

## 3.1.0 (2017-04-05)

### Breaking Changes

* Updated file format of Realm files. Existing Realm files will automatically be migrated to the new format when they are opened, but older versions of Realm cannot open these files.
* [ObjectServer] Due to file format changes, Realm Object Server 1.3.0 or later is required.

### Enhancements

* Added support for reverse relationships through the `@LinkingObjects` annotation. See `io.realm.annotations.LinkingObjects` for documentation.  
  * This feature is in `@Beta`.
  * Queries on linking objects do not work.  Queries like `where(...).equalTo("field.linkingObjects.id", 7).findAll()` are not yet supported.
  * Backlink verification is incomplete.  Evil code can cause native crashes.
* The listener on `RealmObject` will only be triggered if the object changes (#3894).
* Added `RealmObjectChangeListener` interface that provide detailed information about `RealmObject` field changes.
* Listeners on `RealmList` and `RealmResults` will be triggered immediately when the transaction is committed on the same thread (#4245).
* The real `RealmMigrationNeededException` is now thrown instead of `IllegalArgumentException` if no migration is provided for a Realm that requires it.
* `RealmQuery.distinct()` can be performed on unindexed fields (#2285).
* `targetSdkVersion` is now 25.
* [ObjectServer] In case of a Client Reset, information about the location of the backed up Realm file is now reported through the `ErrorHandler` interface (#4080).
* [ObjectServer] Authentication URLs now automatically append `/auth` if no other path segment is set (#4370).

### Bug Fixes

* Crash with `LogicError` with `Bad version number` on notifier thread (#4369).
* `Realm.migrateRealm(RealmConfiguration)` now fails correctly with an `IllegalArgumentException` if a `SyncConfiguration` is provided (#4075).
* Potential cause for Realm file corruptions (never reported).
* Add `@Override` annotation to proxy class accessors and stop using raw type in proxy classes in order to remove warnings from javac (#4329).
* `findFirstAsync()` now returns an invalid object if there is no object matches the query condition instead of running the query repeatedly until it can find one (#4352).
* [ObjectServer] Changing the log level after starting a session now works correctly (#4337).

### Internal

* Using the Object Store's Session and SyncManager.
* Upgraded to Realm Sync 1.5.0.
* Upgraded to Realm Core 2.5.1.
* Upgraded Gradle to 3.4.1

## 3.0.0 (2017-02-28)

### Breaking Changes

* `RealmResults.distinct()` returns a new `RealmResults` object instead of filtering on the original object (#2947).
* `RealmResults` is auto-updated continuously. Any transaction on the current thread which may have an impact on the order or elements of the `RealmResults` will change the `RealmResults` immediately instead of change it in the next event loop. The standard `RealmResults.iterator()` will continue to work as normal, which means that you can still delete or modify elements without impacting the iterator. The same is not true for simple for-loops. In some cases a simple for-loop will not work (https://realm.io/docs/java/3.0.0/api/io/realm/OrderedRealmCollection.html#loops), and you must use the new createSnapshot() method.
* `RealmChangeListener` on `RealmObject` will now also be triggered when the object is deleted. Use `RealmObject.isValid()` to check this state(#3138).
* `RealmObject.asObservable()` will now emit the object when it is deleted. Use `RealmObject.isValid()` to check this state (#3138).
* Removed deprecated classes `Logger` and `AndroidLogger` (#4050).

### Deprecated

* `RealmResults.removeChangeListeners()`. Use `RealmResults.removeAllChangeListeners()` instead.
* `RealmObject.removeChangeListeners()`. Use `RealmObject.removeAllChangeListeners()` instead.
* `RealmResults.distinct()` and `RealmResults.distinctAsync()`. Use `RealmQuery.distinct()` and `RealmQuery.distinctAsync()` instead.

### Enhancements

* Added support for sorting by link's field (#672).
* Added `OrderedRealmCollectionSnapshot` class and `OrderedRealmCollection.createSnapshot()` method. `OrderedRealmCollectionSnapshot` is useful when changing `RealmResults` or `RealmList` in simple loops.
* Added `OrderedRealmCollectionChangeListener` interface for supporting fine-grained collection notifications.
* Added support for ChangeListeners on `RealmList`.
* Added `RealmList.asObservable()`.

### Bug Fixes

* Element type checking in `DynamicRealmObject#setList()` (#4252).
* Now throws `IllegalStateException` instead of process crash when any of thread confined methods in `RealmQuery` is called from wrong thread (#4228).
* Now throws `IllegalStateException` when any of thread confined methods in `DynamicRealmObject` is called from wrong thread (#4258).

### Internal

* Use Object Store's `Results` as the backend for `RealmResults` (#3372).
  - Use Object Store's notification mechanism to trigger listeners.
  - Local commits triggers Realm global listener and `RealmObject` listener on current thread immediately instead of in the next event loop.


## 2.3.2 (2017-02-27)

### Bug fixes

* Log levels in JNI layer were all reported as "Error" (#4204).
* Encrypted realms can end up corrupted if many threads are reading and writing at the same time (#4128).
* "Read-only file system" exception when compacting Realm file on external storage (#4140).

### Internal

* Updated to Realm Sync v1.2.1.
* Updated to Realm Core v2.3.2.

### Enhancements

* Improved performance of getters and setters in proxy classes.


## 2.3.1 (2017-02-07)

### Enhancements

* [ObjectServer] The `serverUrl` given to `SyncConfiguration.Builder()` is now more lenient and will also accept only paths as argument (#4144).
* [ObjectServer] Add a timer to refresh periodically the access_token.

### Bug fixes

* NPE problem in SharedRealm.finalize() (#3730).
* `RealmList.contains()` and `RealmResults.contains()` now correctly use custom `equals()` method on Realm model classes.
* Build error when the project is using Kotlin (#4087).
* Bug causing classes to be replaced by classes already in Gradle's classpath (#3568).
* NullPointerException when notifying a single object that it changed (#4086).


## 2.3.0 (2017-01-19)

### Object Server API Changes

* Realm Sync v1.0.0 has been released, and Realm Mobile Platform is no longer considered in beta.
* Breaking change: Location of Realm files are now placed in `getFilesDir()/<userIdentifier>` instead of `getFilesDir()/`.
  This is done in order to support shared Realms among users, while each user retaining their own local copy.
* Breaking change: `SyncUser.all()` now returns Map instead of List.
* Breaking change: Added a default `UserStore` saving users in a Realm file (`RealmFileUserStore`).
* Breaking change: Added multi-user support to `UserStore`. Added `get(String)` and `remove(String)`, removed `remove()` and renamed `get()` to `getCurrent()`.
* Breaking change: Changed the order of arguments to `SyncCredentials.custom()` to match iOS: token, provider, userInfo.
* Added support for `PermissionOffer` and `PermissionOfferResponse` to `SyncUser.getManagementRealm()`.
* Exceptions thrown in error handlers are ignored but logged (#3559).
* Removed unused public constants in `SyncConfiguration` (#4047).
* Fixed bug, preventing Sync client to renew the access token (#4038) (#4039).
* Now `SyncUser.logout()` properly revokes tokens (#3639).

### Bug fixes

* Fixed native memory leak setting the value of a primary key (#3993).
* Activated Realm's annotation processor on connectedTest when the project is using kapt (#4008).
* Fixed "too many open files" issue (#4002).
* Added temporary work-around for bug crashing Samsung Tab 3 devices on startup (#3651).

### Enhancements

* Added `like` predicate for String fields (#3752).

### Internal

* Updated to Realm Sync v1.0.0.
* Added a Realm backup when receiving a Sync client reset message from the server.

## 2.2.2 (2017-01-16)

### Object Server API Changes (In Beta)

* Disabled `Realm.compactRealm()` when sync is enabled as it might corrupt the Realm (https://github.com/realm/realm-core/issues/2345).

### Bug fixes

* "operation not permitted" issue when creating Realm file on some devices' external storage (#3629).
* Crash on API 10 devices (#3726).
* `UnsatisfiedLinkError` caused by `pipe2` (#3945).
* Unrecoverable error with message "Try again" when the notification fifo is full (#3964).
* Realm migration wasn't triggered when the primary key definition was altered (#3966).
* Use phantom reference to solve the finalize time out issue (#2496).

### Enhancements

* All major public classes are now non-final. This is mostly a compromise to support Mockito. All protected fields/methods are still not considered part of the public API and can change without notice (#3869).
* All Realm instances share a single notification daemon thread.
* Fixed Java lint warnings with generated proxy classes (#2929).

### Internal

* Upgraded Realm Core to 2.3.0.
* Upgraded Realm Sync to 1.0.0-BETA-6.5.

## 2.2.1 (2016-11-12)

### Object Server API Changes (In Beta)

* Fixed `SyncConfiguration.toString()` so it now outputs a correct description instead of an empty string (#3787).

### Bug fixes

* Added version number to the native library, preventing ReLinker from accidentally loading old code (#3775).
* `Realm.getLocalInstanceCount(config)` throwing NullPointerException if called after all Realms have been closed (#3791).

## 2.2.0 (2016-11-12)

### Object Server API Changes (In Beta)

* Added support for `SyncUser.getManagementRealm()` and permission changes.

### Bug fixes

* Kotlin projects no longer create the `RealmDefaultModule` if no Realm model classes are present (#3746).
* Remove `includedescriptorclasses` option from ProGuard rule file in order to support built-in shrinker of Android Gradle Plugin (#3714).
* Unexpected `RealmMigrationNeededException` was thrown when a field was added to synced Realm.

### Enhancements

* Added support for the `annotationProcessor` configuration provided by Android Gradle Plugin 2.2.0 or later. Realm plugin adds its annotation processor to the `annotationProcessor` configuration instead of `apt` configuration if it is available and the `com.neenbedankt.android-apt` plugin is not used. In Kotlin projects, `kapt` is used instead of the `annotationProcessor` configuration (#3026).

## 2.1.1 (2016-10-27)

### Bug fixes

* Fixed a bug in `Realm.insert` and `Realm.insertOrUpdate` methods causing a `StackOverFlow` when you try to insert a cyclic graph of objects between Realms (#3732).

### Object Server API Changes (In Beta)

* Set default RxFactory to `SyncConfiguration`.

### Bug fixes

* ProGuard configuration introduced in 2.1.0 unexpectedly kept classes that did not have the @KeepMember annotation (#3689).

## 2.1.0 (2016-10-25)

### Breaking changes

* * `SecureUserStore` has been moved to its own GitHub repository: https://github.com/realm/realm-android-user-store
  See https://github.com/realm/realm-android-user-store/blob/master/README.md for further info on how to include it.


### Object Server API Changes (In Beta)

* Renamed `User` to `SyncUser`, `Credentials` to `SyncCredentials` and `Session` to `SyncSession` to align names with Cocoa.
* Removed `SyncManager.setLogLevel()`. Use `RealmLog.setLevel()` instead.
* `SyncUser.logout()` now correctly clears `SyncUser.currentUser()` (#3638).
* Missing ProGuard configuration for libraries used by Sync extension (#3596).
* Error handler was not called when sync session failed (#3597).
* Added `User.all()` that returns all known Realm Object Server users.
* Upgraded Realm Sync to 1.0.0-BETA-3.2

### Deprecated

* `Logger`. Use `RealmLogger` instead.
* `AndroidLogger`. The logger for Android is implemented in native code instead.

### Bug fixes

* The following were not kept by ProGuard: names of native methods not in the `io.realm.internal` package, names of classes used in method signature (#3596).
* Permission error when a database file was located on external storage (#3140).
* Memory leak when unsubscribing from a RealmResults/RealmObject RxJava Observable (#3552).

### Enhancements

* `Realm.compactRealm()` now works for encrypted Realms.
* Added `first(E defaultValue)` and `last(E defaultValue)` methods to `RealmList` and `RealmResult`. These methods will return the provided object instead of throwing an `IndexOutOfBoundsException` if the list is empty.
* Reduce transformer logger verbosity (#3608).
* `RealmLog.setLevel(int)` for setting the log level across all loggers.

### Internal

* Upgraded Realm Core to 2.1.3

### Credits

* Thanks to Max Furman (@maxfurman) for adding support for `first()` and `last()` default values.

## 2.0.2 (2016-10-06)

This release is not protocol-compatible with previous versions of the Realm Mobile Platform. The base library is still fully compatible.

### Bug fixes

* Build error when using Java 7 (#3563).

### Internal

* Upgraded Realm Core to 2.1.0
* Upgraded Realm Sync to 1.0.0-BETA-2.0.

## 2.0.1 (2016-10-05)

### Bug fixes

* `android.net.conn.CONNECTIVITY_CHANGE` broadcast caused `RuntimeException` if sync extension was disabled (#3505).
* `android.net.conn.CONNECTIVITY_CHANGE` was not delivered on Android 7 devices.
* `distinctAsync` did not respect other query parameters (#3537).
* `ConcurrentModificationException` from Gradle when building an application (#3501).

### Internal

* Upgraded to Realm Core 2.0.1 / Realm Sync 1.3-BETA

## 2.0.0 (2016-09-27)

This release introduces support for the Realm Mobile Platform!
See <https://realm.io/news/introducing-realm-mobile-platform/> for an overview of these great new features.

### Breaking Changes

* Files written by Realm 2.0 cannot be read by 1.x or earlier versions. Old files can still be opened.
* It is now required to call `Realm.init(Context)` before calling any other Realm API.
* Removed `RealmConfiguration.Builder(Context)`, `RealmConfiguration.Builder(Context, File)` and `RealmConfiguration.Builder(File)` constructors.
* `isValid()` now always returns `true` instead of `false` for unmanaged `RealmObject` and `RealmList`. This puts it in line with the behaviour of the Cocoa and .NET API's (#3101).
* armeabi is not supported anymore.
* Added new `RealmFileException`.
  - `IncompatibleLockFileException` has been removed and replaced by `RealmFileException` with kind `INCOMPATIBLE_LOCK_FILE`.
  - `RealmIOExcpetion` has been removed and replaced by `RealmFileException`.
* `RealmConfiguration.Builder.assetFile(Context, String)` has been renamed to `RealmConfiguration.Builder.assetFile(String)`.
* Object with primary key is now required to define it when the object is created. This means that `Realm.createObject(Class<E>)` and `DynamicRealm.createObject(String)` now throws `RealmException` if they are used to create an object with a primary key field. Use `Realm.createObject(Class<E>, Object)` or `DynamicRealm.createObject(String, Object)` instead.
* Importing from JSON without the primary key field defined in the JSON object now throws `IllegalArgumentException`.
* Now `Realm.beginTransaction()`, `Realm.executeTransaction()` and `Realm.waitForChange()` throw `RealmMigrationNeededException` if a remote process introduces incompatible schema changes (#3409).
* The primary key value of an object can no longer be changed after the object was created. Instead a new object must be created and all fields copied over.
* Now `Realm.createObject(Class)` and `Realm.createObject(Class,Object)` take the values from the model's fields and default constructor. Creating objects through the `DynamicRealm` does not use these values (#777).
* When `Realm.create*FromJson()`s create a new `RealmObject`, now they take the default values defined by the field itself and its default constructor for those fields that are not defined in the JSON object.

### Enhancements

* Added `realmObject.isManaged()`, `RealmObject.isManaged(obj)` and `RealmCollection.isManaged()` (#3101).
* Added `RealmConfiguration.Builder.directory(File)`.
* `RealmLog` has been moved to the public API. It is now possible to control which events Realm emit to Logcat. See the `RealmLog` class for more details.
* Typed `RealmObject`s can now continue to access their fields properly even though the schema was changed while the Realm was open (#3409).
* A `RealmMigrationNeededException` will be thrown with a cause to show the detailed message when a migration is needed and the migration block is not in the `RealmConfiguration`.


### Bug fixes

* Fixed a lint error in proxy classes when the 'minSdkVersion' of user's project is smaller than 11 (#3356).
* Fixed a potential crash when there were lots of async queries waiting in the queue.
* Fixed a bug causing the Realm Transformer to not transform field access in the model's constructors (#3361).
* Fixed a bug causing a build failure when the Realm Transformer adds accessors to a model class that was already transformed in other project (#3469).
* Fixed a bug causing the `NullPointerException` when calling getters/setters in the model's constructors (#2536).

### Internal

* Moved JNI build to CMake.
* Updated Realm Core to 2.0.0.
* Updated ReLinker to 1.2.2.

## 1.2.0 (2016-08-19)

### Bug fixes

* Throw a proper exception when operating on a non-existing field with the dynamic API (#3292).
* `DynamicRealmObject.setList` should only accept `RealmList<DynamicRealmObject>` (#3280).
* `DynamicRealmObject.getX(fieldName)` now throws a proper exception instead of a native crash when called with a field name of the wrong type (#3294).
* Fixed a concurrency crash which might happen when `Realm.executeTransactionAsync()` tried to call `onSucess` after the Realm was closed.

### Enhancements

* Added `RealmQuery.in()` for a comparison against multiple values.
* Added byte array (`byte[]`) support to `RealmQuery`'s `equalTo` and `notEqualTo` methods.
* Optimized internal caching of schema classes (#3315).

### Internal

* Updated Realm Core to 1.5.1.
* Improved sorting speed.
* Completely removed the `OptionalAPITransformer`.

### Credits

* Thanks to Brenden Kromhout (@bkromhout) for adding binary array support to `equalTo` and `notEqualTo`.

## 1.1.1 (2016-07-01)

### Bug fixes

* Fixed a wrong JNI method declaration which might cause "method not found" crash on some devices.
* Fixed a bug that `Error` in the background async thread is not forwarded to the caller thread.
* Fixed a crash when an empty `Collection` is passed to `insert()`/`insertOrUpdate()` (#3103).
* Fixed a bug that does not transfer the primary key when `RealmSchemaObject.setClassName()` is called to rename a class (#3118).
* Fixed bug in `Realm.insert` and `Realm.insertOrUpdate` methods causing a `RealmList` to be cleared when inserting a managed `RealmModel` (#3105).
* Fixed a concurrency allocation bug in storage engine which might lead to some random crashes.
* Bulk insertion now throws if it is not called in a transaction (#3173).
* The IllegalStateException thrown when accessing an empty RealmObject is now more meaningful (#3200).
* `insert()` now correctly throws an exception if two different objects have the same primary key (#3212).
* Blackberry Z10 throwing "Function not implemented" (#3178).
* Reduced the number of file descriptors used by Realm Core (#3197).
* Throw a proper `IllegalStateException` if a `RealmChangeListener` is used inside an IntentService (#2875).

### Enhancements

* The Realm Annotation processor no longer consumes the Realm annotations. Allowing other annotation processors to run.

### Internal

* Updated Realm Core to 1.4.2.
* Improved sorting speed.

## 1.1.0 (2016-06-30)

### Bug fixes

* A number of bug fixes in the storage engine related to memory management in rare cases when a Realm has been compacted.
* Disabled the optional API transformer since it has problems with DexGuard (#3022).
* `OnSuccess.OnSuccess()` might not be called with the correct Realm version for async transaction (#1893).
* Fixed a bug in `copyToRealm()` causing a cyclic dependency objects being duplicated.
* Fixed a build failure when model class has a conflicting name such as `Map`, `List`, `String`, ... (#3077).

### Enhancements

* Added `insert(RealmModel obj)`, `insertOrUpdate(RealmModel obj)`, `insert(Collection<RealmModel> collection)` and `insertOrUpdate(Collection<RealmModel> collection)` to perform batch inserts (#1684).
* Enhanced `Table.toString()` to show a PrimaryKey field details (#2903).
* Enabled ReLinker when loading a Realm from a custom path by adding a `RealmConfiguration.Builder(Context, File)` constructor (#2900).
* Changed `targetSdkVersion` of `realm-library` to 24.
* Logs warning if `DynamicRealm` is not closed when GC happens as it does for `Realm`.

### Deprecated

* `RealmConfiguration.Builder(File)`. Use `RealmConfiguration.Builder(Context, File)` instead.

### Internal

* Updated Realm Core to 1.2.0.

## 1.0.1 (2016-05-25)

### Bug fixes

* Fixed a crash when calling `Table.toString()` in debugger (#2429).
* Fixed a race condition which would cause some `RealmResults` to not be properly updated inside a `RealmChangeListener`. This could result in crashes when accessing items from those results (#2926/#2951).
* Revised `RealmResults.isLoaded()` description (#2895).
* Fixed a bug that could cause Realm to lose track of primary key when using `RealmObjectSchema.removeField()` and `RealmObjectSchema.renameField()` (#2829/#2926).
* Fixed a bug that prevented some devices from finding async related JNI methods correctly.
* Updated ProGuard configuration in order not to depend on Android's default configuration (#2972).
* Fixed a race condition between Realms notifications and other UI events. This could e.g. cause ListView to crash (#2990).
* Fixed a bug that allowed both `RealmConfiguration.Builder.assetFile()`/`deleteRealmIfMigrationNeeded()` to be configured at the same time, which leads to the asset file accidentally being deleted in migrations (#2933).
* Realm crashed outright when the same Realm file was opened in two processes. Realm will now optimistically retry opening for 1 second before throwing an Error (#2459).

### Enhancements

* Removes RxJava related APIs during bytecode transforming to make RealmObject plays well with reflection when rx.Observable doesn't exist.

## 1.0.0 (2016-05-25)

No changes since 0.91.1.

## 0.91.1 (2016-05-25)

* Updated Realm Core to 1.0.1.

### Bug fixes

* Fixed a bug when opening a Realm causes a staled memory mapping. Symptoms are error messages like "Bad or incompatible history type", "File format version doesn't match", and "Encrypted interprocess sharing is currently unsupported".

## 0.91.0 (2016-05-20)

* Updated Realm Core to 1.0.0.

### Breaking changes

* Removed all `@Deprecated` methods.
* Calling `Realm.setAutoRefresh()` or `DynamicRealm.setAutoRefresh()` from non-Looper thread throws `IllegalStateException` even if the `autoRefresh` is false (#2820).

### Bug fixes

* Calling RealmResults.deleteAllFromRealm() might lead to native crash (#2759).
* The annotation processor now correctly reports an error if trying to reference interfaces in model classes (#2808).
* Added null check to `addChangeListener` and `removeChangeListener` in `Realm` and `DynamicRealm` (#2772).
* Calling `RealmObjectSchema.addPrimaryKey()` adds an index to the primary key field, and calling `RealmObjectSchema.removePrimaryKey()` removes the index from the field (#2832).
* Log files are not deleted when calling `Realm.deleteRealm()` (#2834).

### Enhancements

* Upgrading to OpenSSL 1.0.1t. From July 11, 2016, Google Play only accept apps using OpenSSL 1.0.1r or later (https://support.google.com/faqs/answer/6376725, #2749).
* Added support for automatically copying an initial database from assets using `RealmConfiguration.Builder.assetFile()`.
* Better error messages when certain file operations fail.

### Credits

* Paweł Surówka (@thesurix) for adding the `RealmConfiguration.Builder.assetFile()`.

## 0.90.1

* Updated Realm Core to 0.100.2.

### Bug fixes

* Opening a Realm while closing a Realm in another thread could lead to a race condition.
* Automatic migration to the new file format could in rare circumstances lead to a crash.
* Fixing a race condition that may occur when using Async API (#2724).
* Fixed CannotCompileException when related class definition in android.jar cannot be found (#2703).

### Enhancements

* Prints path when file related exceptions are thrown.

## 0.90.0

* Updated Realm Core to 0.100.0.

### Breaking changes

* RealmChangeListener provides the changed object/Realm/collection as well (#1594).
* All JSON methods on Realm now only wraps JSONException in RealmException. All other Exceptions are thrown as they are.
* Marked all methods on `RealmObject` and all public classes final (#1594).
* Removed `BaseRealm` from the public API.
* Removed `HandlerController` from the public API.
* Removed constructor of `RealmAsyncTask` from the public API (#1594).
* `RealmBaseAdapter` has been moved to its own GitHub repository: https://github.com/realm/realm-android-adapters
  See https://github.com/realm/realm-android-adapters/blob/master/README.md for further info on how to include it.
* File format of Realm files is changed. Files will be automatically upgraded but opening a Realm file with older
  versions of Realm is not possible.

### Deprecated

* `Realm.allObjects*()`. Use `Realm.where(clazz).findAll*()` instead.
* `Realm.distinct*()`. Use `Realm.where(clazz).distinct*()` instead.
* `DynamicRealm.allObjects*()`. Use `DynamicRealm.where(className).findAll*()` instead.
* `DynamicRealm.distinct*()`. Use `DynamicRealm.where(className).distinct*()` instead.
* `Realm.allObjectsSorted(field, sort, field, sort, field, sort)`. Use `RealmQuery.findAllSorted(field[], sort[])`` instead.
* `RealmQuery.findAllSorted(field, sort, field, sort, field, sort)`. Use `RealmQuery.findAllSorted(field[], sort[])`` instead.
* `RealmQuery.findAllSortedAsync(field, sort, field, sort, field, sort)`. Use `RealmQuery.findAllSortedAsync(field[], sort[])`` instead.
* `RealmConfiguration.setModules()`. Use `RealmConfiguration.modules()` instead.
* `Realm.refresh()` and `DynamicRealm.refresh()`. Use `Realm.waitForChange()`/`stopWaitForChange()` or `DynamicRealm.waitForChange()`/`stopWaitForChange()` instead.

### Enhancements

* `RealmObjectSchema.getPrimaryKey()` (#2636).
* `Realm.createObject(Class, Object)` for creating objects with a primary key directly.
* Unit tests in Android library projects now detect Realm model classes.
* Better error message if `equals()` and `hashCode()` are not properly overridden in custom Migration classes.
* Expanding the precision of `Date` fields to cover full range (#833).
* `Realm.waitForChange()`/`stopWaitForChange()` and `DynamicRealm.waitForChange()`/`stopWaitForChange()` (#2386).

### Bug fixes

* `RealmChangeListener` on `RealmObject` is not triggered when adding listener on returned `RealmObject` of `copyToRealmOrUpdate()` (#2569).

### Credits

* Thanks to Brenden Kromhout (@bkromhout) for adding `RealmObjectSchema.getPrimaryKey()`.

## 0.89.1

### Bug fixes

* @PrimaryKey + @Required on String type primary key no longer throws when using copyToRealm or copyToRealmOrUpdate (#2653).
* Primary key is cleared/changed when calling RealmSchema.remove()/RealmSchema.rename() (#2555).
* Objects implementing RealmModel can be used as a field of RealmModel/RealmObject (#2654).

## 0.89.0

### Breaking changes

* @PrimaryKey field value can now be null for String, Byte, Short, Integer, and Long types. Older Realms should be migrated, using RealmObjectSchema.setNullable(), or by adding the @Required annotation (#2515).
* `RealmResults.clear()` now throws UnsupportedOperationException. Use `RealmResults.deleteAllFromRealm()` instead.
* `RealmResults.remove(int)` now throws UnsupportedOperationException. Use `RealmResults.deleteFromRealm(int)` instead.
* `RealmResults.sort()` and `RealmList.sort()` now return the sorted result instead of sorting in-place.
* `RealmList.first()` and `RealmList.last()` now throw `ArrayIndexOutOfBoundsException` if `RealmList` is empty.
* Removed deprecated method `Realm.getTable()` from public API.
* `Realm.refresh()` and `DynamicRealm.refresh()` on a Looper no longer have any effect. `RealmObject` and `RealmResults` are always updated on the next event loop.

### Deprecated

* `RealmObject.removeFromRealm()` in place of `RealmObject.deleteFromRealm()`
* `Realm.clear(Class)` in favour of `Realm.delete(Class)`.
* `DynamicRealm.clear(Class)` in place of `DynamicRealm.delete(Class)`.

### Enhancements

* Added a `RealmModel` interface that can be used instead of extending `RealmObject`.
* `RealmCollection` and `OrderedRealmCollection` interfaces have been added. `RealmList` and `RealmResults` both implement these.
* `RealmBaseAdapter` now accept an `OrderedRealmCollection` instead of only `RealmResults`.
* `RealmObjectSchema.isPrimaryKey(String)` (#2440)
* `RealmConfiguration.initialData(Realm.Transaction)` can now be used to populate a Realm file before it is used for the first time.

### Bug fixes

* `RealmObjectSchema.isRequired(String)` and `RealmObjectSchema.isNullable(String)` don't throw when the given field name doesn't exist.

### Credits

* Thanks to @thesurix for adding `RealmConfiguration.initialData()`.

## 0.88.3

* Updated Realm Core to 0.97.3.

### Enhancements

* Throws an IllegalArgumentException when calling Realm.copyToRealm()/Realm.copyToRealmOrUpdate() with a RealmObject which belongs to another Realm instance in a different thread.
* Improved speed of cleaning up native resources (#2496).

### Bug fixes

* Field annotated with @Ignored should not have accessors generated by the bytecode transformer (#2478).
* RealmResults and RealmObjects can no longer accidentially be GC'ed if using `asObservable()`. Previously this caused the observable to stop emitting (#2485).
* Fixed an build issue when using Realm in library projects on Windows (#2484).
* Custom equals(), toString() and hashCode() are no longer incorrectly overwritten by the proxy class (#2545).

## 0.88.2

* Updated Realm Core to 0.97.2.

### Enhancements

* Outputs additional information when incompatible lock file error occurs.

### Bug fixes

* Race condition causing BadVersionException when running multiple async writes and queries at the same time (#2021/#2391/#2417).

## 0.88.1

### Bug fixes

* Prevent throwing NullPointerException in RealmConfiguration.equals(RealmConfiguration) when RxJava is not in the classpath (#2416).
* RealmTransformer fails because of missing annotation classes in user's project (#2413).
* Added SONAME header to shared libraries (#2432).
* now DynamicRealmObject.toString() correctly shows null value as "null" and the format is aligned to the String from typed RealmObject (#2439).
* Fixed an issue occurring while resolving ReLinker in apps using a library based on Realm (#2415).

## 0.88.0 (2016-03-10)

* Updated Realm Core to 0.97.0.

### Breaking changes

* Realm has now to be installed as a Gradle plugin.
* DynamicRealm.executeTransaction() now directly throws any RuntimeException instead of wrapping it in a RealmException (#1682).
* DynamicRealm.executeTransaction() now throws IllegalArgumentException instead of silently accepting a null Transaction object.
* String setters now throw IllegalArgumentException instead of RealmError for invalid surrogates.
* DynamicRealm.distinct()/distinctAsync() and Realm.distinct()/distinctAsync() now throw IllegalArgumentException instead of UnsupportedOperationException for invalid type or unindexed field.
* All thread local change listeners are now delayed until the next Looper event instead of being triggered when committing.
* Removed RealmConfiguration.getSchemaMediator() from public API which was deprecated in 0.86.0. Please use RealmConfiguration.getRealmObjectClasses() to obtain the set of model classes (#1797).
* Realm.migrateRealm() throws a FileNotFoundException if the Realm file doesn't exist.
* It is now required to unsubscribe from all Realm RxJava observables in order to fully close the Realm (#2357).

### Deprecated

* Realm.getInstance(Context). Use Realm.getInstance(RealmConfiguration) or Realm.getDefaultInstance() instead.
* Realm.getTable(Class) which was public because of the old migration API. Use Realm.getSchema() or DynamicRealm.getSchema() instead.
* Realm.executeTransaction(Transaction, Callback) and replaced it with Realm.executeTransactionAsync(Transaction), Realm.executeTransactionAsync(Transaction, OnSuccess), Realm.executeTransactionAsync(Transaction, OnError) and Realm.executeTransactionAsync(Transaction, OnSuccess, OnError).

### Enhancements

* Support for custom methods, custom logic in accessors, custom accessor names, interface implementation and public fields in Realm objects (#909).
* Support to project Lombok (#502).
* RealmQuery.isNotEmpty() (#2025).
* Realm.deleteAll() and RealmList.deleteAllFromRealm() (#1560).
* RealmQuery.distinct() and RealmResults.distinct() (#1568).
* RealmQuery.distinctAsync() and RealmResults.distinctAsync() (#2118).
* Improved .so loading by using [ReLinker](https://github.com/KeepSafe/ReLinker).
* Improved performance of RealmList#contains() (#897).
* distinct(...) for Realm, DynamicRealm, RealmQuery, and RealmResults can take multiple parameters (#2284).
* "realm" and "row" can be used as field name in model classes (#2255).
* RealmResults.size() now returns Integer.MAX_VALUE when actual size is greater than Integer.MAX_VALUE (#2129).
* Removed allowBackup from AndroidManifest (#2307).

### Bug fixes

* Error occurring during test and (#2025).
* Error occurring during test and connectedCheck of unit test example (#1934).
* Bug in jsonExample (#2092).
* Multiple calls of RealmResults.distinct() causes to return wrong results (#2198).
* Calling DynamicRealmObject.setList() with RealmList<DynamicRealmObject> (#2368).
* RealmChangeListeners did not triggering correctly if findFirstAsync() didn't find any object. findFirstAsync() Observables now also correctly call onNext when the query completes in that case (#2200).
* Setting a null value to trigger RealmChangeListener (#2366).
* Preventing throwing BadVersionException (#2391).

### Credits

* Thanks to Bill Best (@wmbest2) for snapshot testing.
* Thanks to Graham Smith (@grahamsmith) for a detailed bug report (#2200).

## 0.87.5 (2016-01-29)
* Updated Realm Core to 0.96.2.
  - IllegalStateException won't be thrown anymore in RealmResults.where() if the RealmList which the RealmResults is created on has been deleted. Instead, the RealmResults will be treated as empty forever.
  - Fixed a bug causing a bad version exception, when using findFirstAsync (#2115).

## 0.87.4 (2016-01-28)
* Updated Realm Core to 0.96.0.
  - Fixed bug causing BadVersionException or crashing core when running async queries.

## 0.87.3 (2016-01-25)
* IllegalArgumentException is now properly thrown when calling Realm.copyFromRealm() with a DynamicRealmObject (#2058).
* Fixed a message in IllegalArgumentException thrown by the accessors of DynamicRealmObject (#2141).
* Fixed RealmList not returning DynamicRealmObjects of the correct underlying type (#2143).
* Fixed potential crash when rolling back removal of classes that reference each other (#1829).
* Updated Realm Core to 0.95.8.
  - Fixed a bug where undetected deleted object might lead to seg. fault (#1945).
  - Better performance when deleting objects (#2015).

## 0.87.2 (2016-01-08)
* Removed explicit GC call when committing a transaction (#1925).
* Fixed a bug when RealmObjectSchema.addField() was called with the PRIMARY_KEY modifier, the field was not set as a required field (#2001).
* Fixed a bug which could throw a ConcurrentModificationException in RealmObject's or RealmResults' change listener (#1970).
* Fixed RealmList.set() so it now correctly returns the old element instead of the new (#2044).
* Fixed the deployment of source and javadoc jars (#1971).

## 0.87.1 (2015-12-23)
* Upgraded to NDK R10e. Using gcc 4.9 for all architectures.
* Updated Realm Core to 0.95.6
  - Fixed a bug where an async query can be copied incomplete in rare cases (#1717).
* Fixed potential memory leak when using async query.
* Added a check to prevent removing a RealmChangeListener from a non-Looper thread (#1962). (Thank you @hohnamkung.)

## 0.87.0 (2015-12-17)
* Added Realm.asObservable(), RealmResults.asObservable(), RealmObject.asObservable(), DynamicRealm.asObservable() and DynamicRealmObject.asObservable().
* Added RealmConfiguration.Builder.rxFactory() and RxObservableFactory for custom RxJava observable factory classes.
* Added Realm.copyFromRealm() for creating detached copies of Realm objects (#931).
* Added RealmObjectSchema.getFieldType() (#1883).
* Added unitTestExample to showcase unit and instrumentation tests. Examples include jUnit3, jUnit4, Espresso, Robolectric, and MPowermock usage with Realm (#1440).
* Added support for ISO8601 based dates for JSON import. If JSON dates are invalid a RealmException will be thrown (#1213).
* Added APK splits to gridViewExample (#1834).

## 0.86.1 (2015-12-11)
* Improved the performance of removing objects (RealmResults.clear() and RealmResults.remove()).
* Updated Realm Core to 0.95.5.
* Updated ProGuard configuration (#1904).
* Fixed a bug where RealmQuery.findFirst() returned a wrong result if the RealmQuery had been created from a RealmResults.where() (#1905).
* Fixed a bug causing DynamicRealmObject.getObject()/setObject() to use the wrong class (#1912).
* Fixed a bug which could cause a crash when closing Realm instances in change listeners (#1900).
* Fixed a crash occurring during update of multiple async queries (#1895).
* Fixed listeners not triggered for RealmObject & RealmResults created using copy or create methods (#1884).
* Fixed RealmChangeListener never called inside RealmResults (#1894).
* Fixed crash when calling clear on a RealmList (#1886).

## 0.86.0 (2015-12-03)
* BREAKING CHANGE: The Migration API has been replaced with a new API.
* BREAKING CHANGE: RealmResults.SORT_ORDER_ASCENDING and RealmResults.SORT_ORDER_DESCENDING constants have been replaced by Sort.ASCENDING and Sort.DESCENDING enums.
* BREAKING CHANGE: RealmQuery.CASE_SENSITIVE and RealmQuery.CASE_INSENSITIVE constants have been replaced by Case.SENSITIVE and Case.INSENSITIVE enums.
* BREAKING CHANGE: Realm.addChangeListener, RealmObject.addChangeListener and RealmResults.addChangeListener hold a strong reference to the listener, you should unregister the listener to avoid memory leaks.
* BREAKING CHANGE: Removed deprecated methods RealmQuery.minimum{Int,Float,Double}, RealmQuery.maximum{Int,Float,Double}, RealmQuery.sum{Int,Float,Double} and RealmQuery.average{Int,Float,Double}. Use RealmQuery.min(), RealmQuery.max(), RealmQuery.sum() and RealmQuery.average() instead.
* BREAKING CHANGE: Removed RealmConfiguration.getSchemaMediator() which is public by mistake. And RealmConfiguration.getRealmObjectClasses() is added as an alternative in order to obtain the set of model classes (#1797).
* BREAKING CHANGE: Realm.addChangeListener, RealmObject.addChangeListener and RealmResults.addChangeListener will throw an IllegalStateException when invoked on a non-Looper thread. This is to prevent registering listeners that will not be invoked.
* BREAKING CHANGE: trying to access a property on an unloaded RealmObject obtained asynchronously will throw an IllegalStateException
* Added new Dynamic API using DynamicRealm and DynamicRealmObject.
* Added Realm.getSchema() and DynamicRealm.getSchema().
* Realm.createOrUpdateObjectFromJson() now works correctly if the RealmObject class contains a primary key (#1777).
* Realm.compactRealm() doesn't throw an exception if the Realm file is opened. It just returns false instead.
* Updated Realm Core to 0.95.3.
  - Fixed a bug where RealmQuery.average(String) returned a wrong value for a nullable Long/Integer/Short/Byte field (#1803).
  - Fixed a bug where RealmQuery.average(String) wrongly counted the null value for average calculation (#1854).

## 0.85.1 (2015-11-23)
* Fixed a bug which could corrupt primary key information when updating from a Realm version <= 0.84.1 (#1775).

## 0.85.0 (2016-11-19)
* BREAKING CHANGE: Removed RealmEncryptionNotSupportedException since the encryption implementation changed in Realm's underlying storage engine. Encryption is now supported on all devices.
* BREAKING CHANGE: Realm.executeTransaction() now directly throws any RuntimeException instead of wrapping it in a RealmException (#1682).
* BREAKING CHANGE: RealmQuery.isNull() and RealmQuery.isNotNull() now throw IllegalArgumentException instead of RealmError if the fieldname is a linked field and the last element is a link (#1693).
* Added Realm.isEmpty().
* Setters in managed object for RealmObject and RealmList now throw IllegalArgumentException if the value contains an invalid (unmanaged, removed, closed, from different Realm) object (#1749).
* Attempting to refresh a Realm while a transaction is in process will now throw an IllegalStateException (#1712).
* The Realm AAR now also contains the ProGuard configuration (#1767). (Thank you @skyisle.)
* Updated Realm Core to 0.95.
  - Removed reliance on POSIX signals when using encryption.

## 0.84.2
* Fixed a bug making it impossible to convert a field to become required during a migration (#1695).
* Fixed a bug making it impossible to read Realms created using primary keys and created by iOS (#1703).
* Fixed some memory leaks when an Exception is thrown (#1730).
* Fixed a memory leak when using relationships (#1285).
* Fixed a bug causing cached column indices to be cleared too soon (#1732).

## 0.84.1 (2015-10-28)
* Updated Realm Core to 0.94.4.
  - Fixed a bug that could cause a crash when running the same query multiple times.
* Updated ProGuard configuration. See [documentation](https://realm.io/docs/java/latest/#proguard) for more details.
* Updated Kotlin example to use 1.0.0-beta.
* Fixed warnings reported by "lint -Xlint:all" (#1644).
* Fixed a bug where simultaneous opening and closing a Realm from different threads might result in a NullPointerException (#1646).
* Fixed a bug which made it possible to externally modify the encryption key in a RealmConfiguration (#1678).

## 0.84.0 (2015-10-22)
* Added support for async queries and transactions.
* Added support for parsing JSON Dates with timezone information. (Thank you @LateralKevin.)
* Added RealmQuery.isEmpty().
* Added Realm.isClosed() method.
* Added Realm.distinct() method.
* Added RealmQuery.isValid(), RealmResults.isValid() and RealmList.isValid(). Each method checks whether the instance is still valid to use or not(for example, the Realm has been closed or any parent object has been removed).
* Added Realm.isInTransaction() method.
* Updated Realm Core to version 0.94.3.
  - Fallback for mremap() now work correctly on BlackBerry devices.
* Following methods in managed RealmList now throw IllegalStateException instead of native crash when RealmList.isValid() returns false: add(int,RealmObject), add(RealmObject)
* Following methods in managed RealmList now throw IllegalStateException instead of ArrayIndexOutOfBoundsException when RealmList.isValid() returns false: set(int,RealmObject), move(int,int), remove(int), get(int)
* Following methods in managed RealmList now throw IllegalStateException instead of returning 0/null when RealmList.isValid() returns false: clear(), removeAll(Collection), remove(RealmObject), first(), last(), size(), where()
* RealmPrimaryKeyConstraintException is now thrown instead of RealmException if two objects with same primary key are inserted.
* IllegalStateException is now thrown when calling Realm's clear(), RealmResults's remove(), removeLast(), clear() or RealmObject's removeFromRealm() from an incorrect thread.
* Fixed a bug affecting RealmConfiguration.equals().
* Fixed a bug in RealmQuery.isNotNull() which produced wrong results for binary data.
* Fixed a bug in RealmQuery.isNull() and RealmQuery.isNotNull() which validated the query prematurely.
* Fixed a bug where closed Realms were trying to refresh themselves resulting in a NullPointerException.
* Fixed a bug that made it possible to migrate open Realms, which could cause undefined behavior when querying, reading or writing data.
* Fixed a bug causing column indices to be wrong for some edge cases. See #1611 for details.

## 0.83.1 (2015-10-15)
* Updated Realm Core to version 0.94.1.
  - Fixed a bug when using Realm.compactRealm() which could make it impossible to open the Realm file again.
  - Fixed a bug, so isNull link queries now always return true if any part is null.

## 0.83 (2015-10-08)
* BREAKING CHANGE: Database file format update. The Realm file created by this version cannot be used by previous versions of Realm.
* BREAKING CHANGE: Removed deprecated methods and constructors from the Realm class.
* BREAKING CHANGE: Introduced boxed types Boolean, Byte, Short, Integer, Long, Float and Double. Added null support. Introduced annotation @Required to indicate a field is not nullable. String, Date and byte[] became nullable by default which means a RealmMigrationNeededException will be thrown if an previous version of a Realm file is opened.
* Deprecated methods: RealmQuery.minimum{Int,Float,Double}, RealmQuery.maximum{Int,Float,Double}. Use RealmQuery.min() and RealmQuery.max() instead.
* Added support for x86_64.
* Fixed an issue where opening the same Realm file on two Looper threads could potentially lead to an IllegalStateException being thrown.
* Fixed an issue preventing the call of listeners on refresh().
* Opening a Realm file from one thread will no longer be blocked by a transaction from another thread.
* Range restrictions of Date fields have been removed. Date fields now accepts any value. Milliseconds are still removed.

## 0.82.2 (2015-09-04)
* Fixed a bug which might cause failure when loading the native library.
* Fixed a bug which might trigger a timeout in Context.finalize().
* Fixed a bug which might cause RealmObject.isValid() to throw an exception if the object is deleted.
* Updated Realm core to version 0.89.9
  - Fixed a potential stack overflow issue which might cause a crash when encryption was used.
  - Embedded crypto functions into Realm dynamic lib to avoid random issues on some devices.
  - Throw RealmEncryptionNotSupportedException if the device doesn't support Realm encryption. At least one device type (HTC One X) contains system bugs that prevents Realm's encryption from functioning properly. This is now detected, and an exception is thrown when trying to open/create an encrypted Realm file. It's up to the application to catch this and decide if it's OK to proceed without encryption instead.

## 0.82.1 (2015-08-06)
* Fixed a bug where using the wrong encryption key first caused the right key to be seen as invalid.
* Fixed a bug where String fields were ignored when updating objects from JSON with null values.
* Fixed a bug when calling System.exit(0), the process might hang.

## 0.82 (2015-07-28)
* BREAKING CHANGE: Fields with annotation @PrimaryKey are indexed automatically now. Older schemas require a migration.
* RealmConfiguration.setModules() now accept ignore null values which Realm.getDefaultModule() might return.
* Trying to access a deleted Realm object throw throws a proper IllegalStateException.
* Added in-memory Realm support.
* Closing realm on another thread different from where it was created now throws an exception.
* Realm will now throw a RealmError when Realm's underlying storage engine encounters an unrecoverable error.
* @Index annotation can also be applied to byte/short/int/long/boolean/Date now.
* Fixed a bug where RealmQuery objects are prematurely garbage collected.
* Removed RealmQuery.between() for link queries.

## 0.81.1 (2015-06-22)
* Fixed memory leak causing Realm to never release Realm objects.

## 0.81 (2015-06-19)
* Introduced RealmModules for working with custom schemas in libraries and apps.
* Introduced Realm.getDefaultInstance(), Realm.setDefaultInstance(RealmConfiguration) and Realm.getInstance(RealmConfiguration).
* Deprecated most constructors. They have been been replaced by Realm.getInstance(RealmConfiguration) and Realm.getDefaultInstance().
* Deprecated Realm.migrateRealmAtPath(). It has been replaced by Realm.migrateRealm(RealmConfiguration).
* Deprecated Realm.deleteFile(). It has been replaced by Realm.deleteRealm(RealmConfiguration).
* Deprecated Realm.compactFile(). It has been replaced by Realm.compactRealm(RealmConfiguration).
* RealmList.add(), RealmList.addAt() and RealmList.set() now copy unmanaged objects transparently into Realm.
* Realm now works with Kotlin (M12+). (Thank you @cypressious.)
* Fixed a performance regression introduced in 0.80.3 occurring during the validation of the Realm schema.
* Added a check to give a better error message when null is used as value for a primary key.
* Fixed unchecked cast warnings when building with Realm.
* Cleaned up examples (remove old test project).
* Added checking for missing generic type in RealmList fields in annotation processor.

## 0.80.3 (2015-05-22)
* Calling Realm.copyToRealmOrUpdate() with an object with a null primary key now throws a proper exception.
* Fixed a bug making it impossible to open Realms created by Realm-Cocoa if a model had a primary key defined.
* Trying to using Realm.copyToRealmOrUpdate() with an object with a null primary key now throws a proper exception.
* RealmChangedListener now also gets called on the same thread that did the commit.
* Fixed bug where Realm.createOrUpdateWithJson() reset Date and Binary data to default values if not found in the JSON output.
* Fixed a memory leak when using RealmBaseAdapter.
* RealmBaseAdapter now allow RealmResults to be null. (Thanks @zaki50.)
* Fixed a bug where a change to a model class (`RealmList<A>` to `RealmList<B>`) would not throw a RealmMigrationNeededException.
* Fixed a bug where setting multiple RealmLists didn't remove the previously added objects.
* Solved ConcurrentModificationException thrown when addChangeListener/removeChangeListener got called in the onChange. (Thanks @beeender)
* Fixed duplicated listeners in the same realm instance. Trying to add duplicated listeners is ignored now. (Thanks @beeender)

## 0.80.2 (2015-05-04)
* Trying to use Realm.copyToRealmOrUpdate() with an object with a null primary key now throws a proper exception.
* RealmMigrationNeedException can now return the path to the Realm that needs to be migrated.
* Fixed bug where creating a Realm instance with a hashcode collision no longer returned the wrong Realm instance.
* Updated Realm Core to version 0.89.2
  - fixed bug causing a crash when opening an encrypted Realm file on ARM64 devices.

## 0.80.1 (2015-04-16)
* Realm.createOrUpdateWithJson() no longer resets fields to their default value if they are not found in the JSON input.
* Realm.compactRealmFile() now uses Realm Core's compact() method which is more failure resilient.
* Realm.copyToRealm() now correctly handles referenced child objects that are already in the Realm.
* The ARM64 binary is now properly a part of the Eclipse distribution package.
* A RealmMigrationExceptionNeeded is now properly thrown if @Index and @PrimaryKey are not set correctly during a migration.
* Fixed bug causing Realms to be cached even though they failed to open correctly.
* Added Realm.deleteRealmFile(File) method.
* Fixed bug causing queries to fail if multiple Realms has different field ordering.
* Fixed bug when using Realm.copyToRealm() with a primary key could crash if default value was already used in the Realm.
* Updated Realm Core to version 0.89.0
  - Improved performance for sorting RealmResults.
  - Improved performance for refreshing a Realm after inserting or modifying strings or binary data.
  - Fixed bug causing incorrect result when querying indexed fields.
  - Fixed bug causing corruption of string index when deleting an object where there are duplicate values for the indexed field.
  - Fixed bug causing a crash after compacting the Realm file.
* Added RealmQuery.isNull() and RealmQuery.isNotNull() for querying relationships.
* Fixed a potential NPE in the RealmList constructor.

## 0.80 (2015-03-11)
* Queries on relationships can be case sensitive.
* Fixed bug when importing JSONObjects containing NULL values.
* Fixed crash when trying to remove last element of a RealmList.
* Fixed bug crashing annotation processor when using "name" in model classes for RealmObject references
* Fixed problem occurring when opening an encrypted Realm with two different instances of the same key.
* Version checker no longer reports that updates are available when latest version is used.
* Added support for static fields in RealmObjects.
* Realm.writeEncryptedCopyTo() has been reenabled.

## 0.79.1 (2015-02-20)
* copyToRealm() no longer crashes on cyclic data structures.
* Fixed potential crash when using copyToRealmOrUpdate with an object graph containing a mix of elements with and without primary keys.

## 0.79 (2015-02-16)
* Added support for ARM64.
* Added RealmQuery.not() to negate a query condition.
* Added copyToRealmOrUpdate() and createOrUpdateFromJson() methods, that works for models with primary keys.
* Made the native libraries much smaller. Arm went from 1.8MB to 800KB.
* Better error reporting when trying to create or open a Realm file fails.
* Improved error reporting in case of missing accessors in model classes.
* Re-enabled RealmResults.remove(index) and RealmResults.removeLast().
* Primary keys are now supported through the @PrimaryKey annotation.
* Fixed error when instantiating a Realm with the wrong key.
* Throw an exception if deleteRealmFile() is called when there is an open instance of the Realm.
* Made migrations and compression methods synchronised.
* Removed methods deprecated in 0.76. Now Realm.allObjectsSorted() and RealmQuery.findAllSorted() need to be used instead.
* Reimplemented Realm.allObjectSorted() for better performance.

## 0.78 (2015-01-22)
* Added proper support for encryption. Encryption support is now included by default. Keys are now 64 bytes long.
* Added support to write an encrypted copy of a Realm.
* Realm no longer incorrectly warns that an instance has been closed too many times.
* Realm now shows a log warning if an instance is being finalized without being closed.
* Fixed bug causing Realms to be cached during a RealmMigration resulting in invalid realms being returned from Realm.getInstance().
* Updated core to 0.88.

## 0.77 (2015-01-16)
* Added Realm.allObjectsSorted() and RealmQuery.findAllSorted() and extending RealmResults.sort() for multi-field sorting.
* Added more logging capabilities at the JNI level.
* Added proper encryption support. NOTE: The key has been increased from 32 bytes to 64 bytes (see example).
* Added support for unmanaged objects and custom constructors.
* Added more precise imports in proxy classes to avoid ambiguous references.
* Added support for executing a transaction with a closure using Realm.executeTransaction().
* Added RealmObject.isValid() to test if an object is still accessible.
* RealmResults.sort() now has better error reporting.
* Fixed bug when doing queries on the elements of a RealmList, ie. like Realm.where(Foo.class).getBars().where().equalTo("name").
* Fixed bug causing refresh() to be called on background threads with closed Realms.
* Fixed bug where calling Realm.close() too many times could result in Realm not getting closed at all. This now triggers a log warning.
* Throw NoSuchMethodError when RealmResults.indexOf() is called, since it's not implemented yet.
* Improved handling of empty model classes in the annotation processor
* Removed deprecated static constructors.
* Introduced new static constructors based on File instead of Context, allowing to save Realm files in custom locations.
* RealmList.remove() now properly returns the removed object.
* Calling realm.close() no longer prevent updates to other open realm instances on the same thread.

## 0.76.0 (2014-12-19)
* RealmObjects can now be imported using JSON.
* Gradle wrapper updated to support Android Studio 1.0.
* Fixed bug in RealmObject.equals() so it now correctly compares two objects from the same Realm.
* Fixed bug in Realm crashing for receiving notifications after close().
* Realm class is now marked as final.
* Replaced concurrency example with a better thread example.
* Allowed to add/remove RealmChangeListeners in RealmChangeListeners.
* Upgraded to core 0.87.0 (encryption support, API changes).
* Close the Realm instance after migrations.
* Added a check to deny the writing of objects outside of a transaction.

## 0.75.1 (2014-12-03)
* Changed sort to be an in-place method.
* Renamed SORT_ORDER_DECENDING to SORT_ORDER_DESCENDING.
* Added sorting functionality to allObjects() and findAll().
* Fixed bug when querying a date column with equalTo(), it would act as lessThan()

## 0.75.0 (2014-11-28)
* Realm now implements Closeable, allowing better cleanup of native resources.
* Added writeCopyTo() and compactRealmFile() to write and compact a Realm to a new file.
* RealmObject.toString(), equals() and hashCode() now support models with cyclic references.
* RealmResults.iterator() and listIterator() now correctly iterates the results when using remove().
* Bug fixed in Exception text when field names was not matching the database.
* Bug fixed so Realm no longer throws an Exception when removing the last object.
* Bug fixed in RealmResults which prevented sub-querying.
* The Date type does not support millisecond resolution, and dates before 1901-12-13 and dates after 2038-01-19 are not supported on 32 bit systems.
* Fixed bug so Realm no longer throws an Exception when removing the last object.
* Fixed bug in RealmResults which prevented sub-querying.

## 0.74.0 (2014-11-19)
* Added support for more field/accessors naming conventions.
* Added case sensitive versions of string comparison operators equalTo and notEqualTo.
* Added where() to RealmList to initiate queries.
* Added verification of fields names in queries with links.
* Added exception for queries with invalid field name.
* Allow static methods in model classes.
* An exception will now be thrown if you try to move Realm, RealmResults or RealmObject between threads.
* Fixed a bug in the calculation of the maximum of date field in a RealmResults.
* Updated core to 0.86.0, fixing a bug in cancelling an empty transaction, and major query speedups with floats/doubles.
* Consistent handling of UTF-8 strings.
* removeFromRealm() now calls moveLastOver() which is faster and more reliable when deleting multiple objects.

## 0.73.1 (2014-11-05)
* Fixed a bug that would send infinite notifications in some instances.

## 0.73.0 (2014-11-04)
* Fixed a bug not allowing queries with more than 1024 conditions.
* Rewritten the notification system. The API did not change but it's now much more reliable.
* Added support for switching auto-refresh on and off (Realm.setAutoRefresh).
* Added RealmBaseAdapter and an example using it.
* Added deleteFromRealm() method to RealmObject.

## 0.72.0 (2014-10-27)
* Extended sorting support to more types: boolean, byte, short, int, long, float, double, Date, and String fields are now supported.
* Better support for Java 7 and 8 in the annotations processor.
* Better support for the Eclipse annotations processor.
* Added Eclipse support to the distribution folder.
* Added Realm.cancelTransaction() to cancel/abort/rollback a transaction.
* Added support for link queries in the form realm.where(Owner.class).equalTo("cat.age", 12).findAll().
* Faster implementation of RealmQuery.findFirst().
* Upgraded core to 0.85.1 (deep copying of strings in queries; preparation for link queries).

## 0.71.0 (2014-10-07)
* Simplified the release artifact to a single Jar file.
* Added support for Eclipse.
* Added support for deploying to Maven.
* Throw exception if nested transactions are used (it's not allowed).
* Javadoc updated.
* Fixed [bug in RealmResults](https://github.com/realm/realm-java/issues/453).
* New annotation @Index to add search index to a field (currently only supporting String fields).
* Made the annotations processor more verbose and strict.
* Added RealmQuery.count() method.
* Added a new example about concurrency.
* Upgraded to core 0.84.0.

## 0.70.1 (2014-09-30)
* Enabled unit testing for the realm project.
* Fixed handling of camel-cased field names.

## 0.70.0 (2014-09-29)
* This is the first public beta release.<|MERGE_RESOLUTION|>--- conflicted
+++ resolved
@@ -1,41 +1,22 @@
-<<<<<<< HEAD
-## 5.11.1(YYYY-MM-DD)
-
-### Enhancements
-* None.
-
-### Fixed
-* The Kotlin extensions library no longer defines a `app_name`, which in some cases conflicted with the `app_name` defined by applications. (Issue [#6536](https://github.com/realm/realm-java/issues/6536), since 4.3.0) 
-
-### Compatibility
-* Realm Object Server: 3.21.0-rc1 or later.
-=======
-## 5.12.0(YYYY-MM-DD)
+## 5.12.0(2019-06-20)
 
 ### Enhancements
 * [ObjectServer] Added `SyncManager.refreshConnections()` that can be used to manually trigger a reconnect for all sessions. This is useful if the device has been offline for a long time or fail to detect that it regained connectivity. (Issue [#259](https://github.com/realm/realm-java-private/issues/259))
 * Added `RealmResults.asJson()` in `@Beta` that returns the result of the query as a JSON payload (#6540).
 
-
 ### Fixed
 * [ObjectServer] `PermissionManager` stopped working if an intermittent network error was reported. (Issue [#6492](https://github.com/realm/realm-java/issues/6492), since 3.7.0)
+* The Kotlin extensions library no longer defines a `app_name`, which in some cases conflicted with the `app_name` defined by applications. (Issue [#6536](https://github.com/realm/realm-java/issues/6536), since 4.3.0) 
 
 ### Compatibility
 * Realm Object Server: 3.21.0 or later.
->>>>>>> 97ee36d8
 * File format: Generates Realms with format v9 (Reads and upgrades all previous formats)
 * APIs are backwards compatible with all previous release of realm-java in the 5.x.y series.
 
 ### Internal
-<<<<<<< HEAD
-* None.
-=======
 * Updated to Realm Core 5.22.0.
 * Updated to Relm Sync 4.6.1.
 * Updated to Object Store commit 7c3ff8235579550a3e3c6060c47140b2005174f5
-
-
->>>>>>> 97ee36d8
 
 ## 5.11.0(2019-05-01)
 

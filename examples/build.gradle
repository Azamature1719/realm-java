--- conflicted
+++ resolved
@@ -33,12 +33,8 @@
             maven { url 'https://jitpack.io' }
         }
         dependencies {
-<<<<<<< HEAD
             classpath 'com.android.tools.build:gradle:3.1.0-alpha01'
             classpath 'com.novoda:gradle-android-command-plugin:1.7.1'
-=======
-            classpath 'com.android.tools.build:gradle:3.0.0-rc2'
->>>>>>> cdd6ee58
             classpath 'com.jfrog.bintray.gradle:gradle-bintray-plugin:1.7.3'
             classpath "io.realm:realm-gradle-plugin:${currentVersion}"
         }

--- conflicted
+++ resolved
@@ -85,14 +85,11 @@
 
     void advanceRead() {
         nativeAdvanceRead(nativePtr, nativeReplicationPtr);
-<<<<<<< HEAD
     }
 
     void advanceRead(VersionID versionID) {
         nativeAdvanceReadToVersion(nativePtr, nativeReplicationPtr, versionID.version,
                 versionID.index);
-=======
->>>>>>> 379c743d
     }
 
     void promoteToWrite() {
@@ -286,10 +283,7 @@
     private native long createNativeWithImplicitTransactions(long nativeReplicationPtr,
                                                              int durability, byte[] key);
     private native long nativeCreateReplication(String databaseFile, byte[] key);
-    private native void nativeAdvanceRead(long nativePtr, long native_replication_ptr);
-    private native void nativePromoteToWrite(long nativePtr, long native_replication_ptr);
     private native void nativeCommitAndContinueAsRead(long nativePtr);
-    private native void nativeRollbackAndContinueAsRead(long nativePtr, long native_replication_ptr);
     private native long nativeBeginImplicit(long nativePtr);
     private native String nativeGetDefaultReplicationDatabaseFileName();
 

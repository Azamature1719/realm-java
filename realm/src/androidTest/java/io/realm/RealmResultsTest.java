--- conflicted
+++ resolved
@@ -23,13 +23,7 @@
 import io.realm.entities.AllTypes;
 
 public class RealmResultsTest extends AndroidTestCase {
-
-
-<<<<<<< HEAD
     protected final static int TEST_DATA_SIZE = 2516;
-=======
-    protected final static int TEST_DATA_SIZE = 516;
->>>>>>> db8703aa
     protected final static int TEST_DATA_FIRST_HALF = 2*(TEST_DATA_SIZE/4)-1;
     protected final static int TEST_DATA_LAST_HALF = 2*(TEST_DATA_SIZE/4)+1;
 
@@ -67,7 +61,6 @@
             allTypes.setColumnLong(i);
         }
         testRealm.commitTransaction();
-
     }
 
 
@@ -219,7 +212,6 @@
 
         RealmResults<AllTypes> resultListCheck = testRealm.where(AllTypes.class).findAll();
         assertEquals("ResultList.removeLast not committed", TEST_DATA_SIZE - 1, resultListCheck.size());
-
     }
 
     public void testSortByLong() {

--- conflicted
+++ resolved
@@ -72,11 +72,8 @@
             this[QualifiedClassName("io.realm.MutableRealmInteger")] = "MutableRealmIntegerList"
             this[QualifiedClassName("org.bson.types.Decimal128")] = "Decimal128List"
             this[QualifiedClassName("org.bson.types.ObjectId")] = "ObjectIdList"
-<<<<<<< HEAD
             this[QualifiedClassName("io.realm.Mixed")] = "MixedList"
-=======
             this[QualifiedClassName("java.util.UUID")] = "UUIDList"
->>>>>>> 64b3a8ce
         }
         QUALIFIED_LIST_TYPE_TO_BUILDER = Collections.unmodifiableMap(listTypes)
     }

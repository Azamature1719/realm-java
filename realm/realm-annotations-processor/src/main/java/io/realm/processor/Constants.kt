--- conflicted
+++ resolved
@@ -49,12 +49,8 @@
             "java.util.Date" to RealmFieldType.DATE,
             "byte[]" to RealmFieldType.BINARY,
             "org.bson.types.Decimal128" to RealmFieldType.DECIMAL128,
-<<<<<<< HEAD
-            "org.bson.types.ObjectId" to RealmFieldType.OBJECT_ID
-=======
             "org.bson.types.ObjectId" to RealmFieldType.OBJECT_ID,
             "java.util.UUID" to RealmFieldType.UUID
->>>>>>> 64b3a8ce
     )
 
     val LIST_ELEMENT_TYPE_TO_REALM_TYPES = mapOf(
@@ -107,11 +103,8 @@
         DOUBLE_LIST("DOUBLE_LIST", "List"),
         DECIMAL128_LIST("DECIMAL128_LIST", "List"),
         OBJECT_ID_LIST("OBJECT_ID_LIST", "List"),
-<<<<<<< HEAD
+        UUID_LIST("UUID_LIST", "List"),
         MIXED_LIST("MIXED_LIST", "List");
-=======
-        UUID_LIST("UUID_LIST", "List");
->>>>>>> 64b3a8ce
 
         /**
          * The name of the enum, used in the Java bindings, used to represent the corresponding type.

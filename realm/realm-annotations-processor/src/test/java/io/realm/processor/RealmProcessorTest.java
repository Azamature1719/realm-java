/*
 * Copyright 2014-2016 Realm Inc.
 *
 * Licensed under the Apache License, Version 2.0 (the "License");
 * you may not use this file except in compliance with the License.
 * You may obtain a copy of the License at
 *
 * http://www.apache.org/licenses/LICENSE-2.0
 *
 * Unless required by applicable law or agreed to in writing, software
 * distributed under the License is distributed on an "AS IS" BASIS,
 * WITHOUT WARRANTIES OR CONDITIONS OF ANY KIND, either express or implied.
 * See the License for the specific language governing permissions and
 * limitations under the License.
 */

package io.realm.processor;

import com.google.testing.compile.JavaFileObjects;

import org.junit.Ignore;
import org.junit.Test;

import java.io.IOException;
import java.util.Arrays;

import javax.lang.model.element.Modifier;
import javax.tools.JavaFileObject;

import static com.google.testing.compile.JavaSourceSubjectFactory.javaSource;
import static com.google.testing.compile.JavaSourcesSubjectFactory.javaSources;
import static org.truth0.Truth.ASSERT;


public class RealmProcessorTest {

    private JavaFileObject simpleModel = JavaFileObjects.forResource("some/test/Simple.java");
    private JavaFileObject simpleProxy = JavaFileObjects.forResource("io/realm/SimpleRealmProxy.java");
    private JavaFileObject allTypesModel = JavaFileObjects.forResource("some/test/AllTypes.java");
    private JavaFileObject allTypesProxy = JavaFileObjects.forResource("io/realm/AllTypesRealmProxy.java");
    private JavaFileObject allTypesDefaultModule = JavaFileObjects.forResource("io/realm/RealmDefaultModule.java");
    private JavaFileObject allTypesDefaultMediator = JavaFileObjects.forResource("io/realm/RealmDefaultModuleMediator.java");
    private JavaFileObject booleansModel = JavaFileObjects.forResource("some/test/Booleans.java");
    private JavaFileObject booleansProxy = JavaFileObjects.forResource("io/realm/BooleansRealmProxy.java");
    private JavaFileObject emptyModel = JavaFileObjects.forResource("some/test/Empty.java");
    private JavaFileObject finalModel = JavaFileObjects.forResource("some/test/Final.java");
    private JavaFileObject transientModel = JavaFileObjects.forResource("some/test/Transient.java");
    private JavaFileObject volatileModel = JavaFileObjects.forResource("some/test/Volatile.java");
    private JavaFileObject fieldNamesModel = JavaFileObjects.forResource("some/test/FieldNames.java");
    private JavaFileObject customAccessorModel = JavaFileObjects.forResource("some/test/CustomAccessor.java");
    private JavaFileObject nullTypesModel = JavaFileObjects.forResource("some/test/NullTypes.java");
    private JavaFileObject nullTypesProxy = JavaFileObjects.forResource("io/realm/NullTypesRealmProxy.java");
    private JavaFileObject missingGenericTypeModel = JavaFileObjects.forResource("some/test/MissingGenericType.java");
    private JavaFileObject conflictingFieldNameModel = JavaFileObjects.forResource("some/test/ConflictingFieldName.java");
    private JavaFileObject invalidRealmModelModel_1 = JavaFileObjects.forResource("some/test/InvalidModelRealmModel_1.java");
    private JavaFileObject invalidRealmModelModel_2 = JavaFileObjects.forResource("some/test/InvalidModelRealmModel_2.java");
    private JavaFileObject invalidRealmModelModel_3 = JavaFileObjects.forResource("some/test/InvalidModelRealmModel_3.java");
    private JavaFileObject ValidModelPojo_ExtendingRealmObject = JavaFileObjects.forResource("some/test/ValidModelRealmModel_ExtendingRealmObject.java");
    private JavaFileObject UseExtendRealmList = JavaFileObjects.forResource("some/test/UseExtendRealmList.java");
    private JavaFileObject SimpleRealmModel = JavaFileObjects.forResource("some/test/SimpleRealmModel.java");
    private JavaFileObject customInterface = JavaFileObjects.forResource("some/test/CustomInterface.java");
    private JavaFileObject backlinks = JavaFileObjects.forResource("some/test/Backlinks.java");
    private JavaFileObject backlinksTarget = JavaFileObjects.forResource("some/test/BacklinkTarget.java");
<<<<<<< HEAD
=======
    private JavaFileObject backlinksInvalidField = JavaFileObjects.forResource("some/test/Backlinks_InvalidFieldType.java");
    private JavaFileObject backlinksLinked = JavaFileObjects.forResource("some/test/Backlinks_LinkedFields.java");
    private JavaFileObject backlinksMissingParam = JavaFileObjects.forResource("some/test/Backlinks_MissingParameter.java");
    private JavaFileObject backlinksMissingGeneric = JavaFileObjects.forResource("some/test/Backlinks_MissingGeneric.java");
    private JavaFileObject backlinksRequired = JavaFileObjects.forResource("some/test/Backlinks_Required.java");
    private JavaFileObject backlinksIgnored = JavaFileObjects.forResource("some/test/Backlinks_Ignored.java");
    private JavaFileObject backlinksNotFound = JavaFileObjects.forResource("some/test/Backlinks_NotFound.java");
    private JavaFileObject backlinksNonFinalField = JavaFileObjects.forResource("some/test/Backlinks_NotFinal.java");
    private JavaFileObject backlinksWrongType = JavaFileObjects.forResource("some/test/Backlinks_WrongType.java");
    private JavaFileObject counter = JavaFileObjects.forResource("some/test/Counter.java");
    private JavaFileObject counterIgnored = JavaFileObjects.forResource("some/test/Counter_Ignored.java");
    private JavaFileObject counterIndexed = JavaFileObjects.forResource("some/test/Counter_Indexed.java");
    private JavaFileObject counterPK = JavaFileObjects.forResource("some/test/Counter_PK.java");
    private JavaFileObject counterRequired = JavaFileObjects.forResource("some/test/Counter_Required.java");
    private JavaFileObject counterStatic = JavaFileObjects.forResource("some/test/Counter_Static.java");
>>>>>>> b2a5fe98
    private JavaFileObject nonLatinName = JavaFileObjects.forResource("some/test/ÁrvíztűrőTükörfúrógép.java");

    @Test
    public void compileSimpleFile() {
        ASSERT.about(javaSource())
                .that(simpleModel)
                .compilesWithoutError();
    }

    @Test
    public void compileProcessedSimpleFile() {
        ASSERT.about(javaSource())
                .that(simpleModel)
                .processedWith(new RealmProcessor())
                .compilesWithoutError();
    }

    @Test
    public void compileProcessedEmptyFile() {
        ASSERT.about(javaSource())
                .that(emptyModel)
                .processedWith(new RealmProcessor())
                .failsToCompile();
    }

<<<<<<< HEAD
    // Disabled because it does not seem to find the generated interface file @Test
    public void compileSimpleProxyFile() {
=======
    // FIXME: @Ignore("Disabled because it does not seem to find the generated interface file")
    @Ignore("Disabled because it does not seem to find the generated interface file")
    @Test
    public void compileSimpleProxyFile() throws Exception {
>>>>>>> b2a5fe98
        ASSERT.about(javaSource())
                .that(simpleProxy)
                .compilesWithoutError();
    }

    @Test
    public void compareProcessedSimpleFile() {
        ASSERT.about(javaSource())
                .that(simpleModel)
                .processedWith(new RealmProcessor())
                .compilesWithoutError()
                .and()
                .generatesSources(simpleProxy);
    }

    @Test
    public void compileProcessedNullTypesFile() {
        ASSERT.about(javaSource())
                .that(nullTypesModel)
                .processedWith(new RealmProcessor())
                .compilesWithoutError();
    }

    @Test
    public void compareProcessedNullTypesFile() {
        ASSERT.about(javaSource())
                .that(nullTypesModel)
                .processedWith(new RealmProcessor())
                .compilesWithoutError()
                .and()
                .generatesSources(nullTypesProxy);
    }

    @Test
    public void compileAllTypesFile() {
        ASSERT.about(javaSource())
                .that(allTypesModel)
                .compilesWithoutError();
    }

    @Test
    public void compileProcessedAllTypesFile() {
        ASSERT.about(javaSource())
                .that(allTypesModel)
                .processedWith(new RealmProcessor())
                .compilesWithoutError();
    }

    @Test
    public void compileAllTypesProxyFile() {
        ASSERT.about(javaSource())
                .that(allTypesModel)
                .compilesWithoutError();
    }

    @Test
    public void compareProcessedAllTypesFile() {
        ASSERT.about(javaSource())
                .that(allTypesModel)
                .processedWith(new RealmProcessor())
                .compilesWithoutError()
                .and()
                .generatesSources(allTypesDefaultMediator, allTypesDefaultModule,
                        allTypesDefaultMediator, allTypesProxy);
    }

    @Test
    public void compileAppModuleCustomClasses() {
        ASSERT.about(javaSources())
                .that(Arrays.asList(allTypesModel, JavaFileObjects.forResource("some/test/AppModuleCustomClasses.java")))
                .processedWith(new RealmProcessor())
                .compilesWithoutError();
    }

    @Test
    public void compileAppModuleAllClasses() {
        ASSERT.about(javaSources())
                .that(Arrays.asList(allTypesModel, JavaFileObjects.forResource("some/test/AppModuleAllClasses.java")))
                .processedWith(new RealmProcessor())
                .compilesWithoutError();
    }

    @Test
    public void compileLibraryModulesAllClasses() {
        ASSERT.about(javaSources())
                .that(Arrays.asList(allTypesModel, JavaFileObjects.forResource("some/test/LibraryModuleAllClasses.java")))
                .processedWith(new RealmProcessor())
                .compilesWithoutError();
    }

    @Test
    public void compileLibraryModulesCustomClasses() {
        ASSERT.about(javaSources())
                .that(Arrays.asList(allTypesModel, JavaFileObjects.forResource("some/test/LibraryModuleCustomClasses.java")))
                .processedWith(new RealmProcessor())
                .compilesWithoutError();
    }

    @Test
    public void compileAppModuleMixedParametersFail() {
        ASSERT.about(javaSources())
                .that(Arrays.asList(allTypesModel, JavaFileObjects.forResource(
                        "some/test/InvalidAllTypesModuleMixedParameters.java")))
                .processedWith(new RealmProcessor())
                .failsToCompile();
    }

    @Test
    public void compileAppModuleWrongTypeFail() {
        ASSERT.about(javaSources())
                .that(Arrays.asList(allTypesModel, JavaFileObjects.forResource(
                        "some/test/InvalidAllTypesModuleWrongType.java")))
                .processedWith(new RealmProcessor())
                .failsToCompile();
    }

    @Test
    public void compileLibraryModuleMixedParametersFail() {
        ASSERT.about(javaSources())
                .that(Arrays.asList(allTypesModel, JavaFileObjects.forResource("some/test/InvalidLibraryModuleMixedParameters.java")))
                .processedWith(new RealmProcessor())
                .failsToCompile();
    }

    @Test
    public void compileLibraryModuleWrongTypeFail() {
        ASSERT.about(javaSources())
                .that(Arrays.asList(allTypesModel, JavaFileObjects.forResource("some/test/InvalidLibraryModuleWrongType.java")))
                .processedWith(new RealmProcessor())
                .failsToCompile();
    }

    @Test
    public void compileBooleanFile() {
        ASSERT.about(javaSource())
                .that(booleansModel)
                .compilesWithoutError();
    }

    @Test
    public void compileProcessedBooleansFile() {
        ASSERT.about(javaSource())
                .that(booleansModel)
                .processedWith(new RealmProcessor())
                .compilesWithoutError();
    }

    @Test
    public void compileBooleansProxyFile() {
        ASSERT.about(javaSource())
                .that(booleansModel)
                .compilesWithoutError();
    }

    @Test
    public void compareProcessedBooleansFile() {
        ASSERT.about(javaSource())
                .that(booleansModel)
                .processedWith(new RealmProcessor())
                .compilesWithoutError()
                .and()
                .generatesSources(booleansProxy);
    }

    @Test
    public void compileMissingGenericType() {
        ASSERT.about(javaSource())
                .that(missingGenericTypeModel)
                .processedWith(new RealmProcessor())
                .failsToCompile();
    }

    @Test
    @Ignore("Disabled because it does not find the generated Interface file")
    public void compileFieldNamesFiles() {
        ASSERT.about(javaSource())
                .that(fieldNamesModel)
                .processedWith(new RealmProcessor())
                .compilesWithoutError();
    }

    @Test
    public void compileCustomAccessor() {
        ASSERT.about(javaSource())
                .that(customAccessorModel)
                .processedWith(new RealmProcessor())
                .failsToCompile();
    }

    // Supported "Index" annotation types
    @Test
    public void compileIndexTypes() throws IOException {
        final String[] validIndexFieldTypes = {"byte", "short", "int", "long", "boolean", "String", "java.util.Date",
                "Byte", "Short", "Integer", "Long", "Boolean"};

        for (String fieldType : validIndexFieldTypes) {
            RealmSyntheticTestClass javaFileObject =
                    new RealmSyntheticTestClass.Builder().name("ValidIndexType").field("testField", fieldType, "Index").build();
            ASSERT.about(javaSource())
                    .that(javaFileObject)
                    .processedWith(new RealmProcessor())
                    .compilesWithoutError();
        }
    }

    // Unsupported "Index" annotation types
    @Test
    public void compileInvalidIndexTypes() throws IOException {
        final String[] invalidIndexFieldTypes = {"float", "double", "byte[]", "Simple", "RealmList", "Float", "Double"};

        for (String fieldType : invalidIndexFieldTypes) {
            RealmSyntheticTestClass javaFileObject =
                    new RealmSyntheticTestClass.Builder().name("InvalidIndexType").field("testField", fieldType, "Index").build();
            ASSERT.about(javaSource())
                    .that(javaFileObject)
                    .processedWith(new RealmProcessor())
                    .failsToCompile();
        }
    }

    // Supported "PrimaryKey" annotation types
    @Test
    public void compilePrimaryKeyTypes() throws IOException {
        final String[] validPrimaryKeyFieldTypes = {"byte", "short", "int", "long", "String", "Byte", "Short", "Integer", "Long"};

        for (String fieldType : validPrimaryKeyFieldTypes) {
            RealmSyntheticTestClass javaFileObject =
                    new RealmSyntheticTestClass.Builder().name("ValidPrimaryKeyType").field("testField", fieldType, "PrimaryKey").build();
            ASSERT.about(javaSource())
                    .that(javaFileObject)
                    .processedWith(new RealmProcessor())
                    .compilesWithoutError();
        }
    }

    // Unsupported "PrimaryKey" annotation types
    @Test
    public void compileInvalidPrimaryKeyTypes() throws IOException {
        final String[] invalidPrimaryKeyFieldTypes = {"boolean", "java.util.Date", "Simple", "RealmList<Simple>", "Boolean"};

        for (String fieldType : invalidPrimaryKeyFieldTypes) {
            RealmSyntheticTestClass javaFileObject =
                    new RealmSyntheticTestClass.Builder().name("InvalidPrimaryKeyType").field("testField", fieldType, "PrimaryKey").build();
            ASSERT.about(javaSource())
                    .that(javaFileObject)
                    .processedWith(new RealmProcessor())
                    .failsToCompile();
        }
    }

    // Supported "Required" annotation types
    @Test
    public void compileRequiredTypes() throws IOException {
        final String[] validPrimaryKeyFieldTypes = {"Byte", "Short", "Integer", "Long", "String",
                "Float", "Double", "Boolean", "java.util.Date"};

        for (String fieldType : validPrimaryKeyFieldTypes) {
            RealmSyntheticTestClass javaFileObject =
                    new RealmSyntheticTestClass.Builder().name("ValidPrimaryKeyType").field("testField", fieldType, "Required").build();
            ASSERT.about(javaSource())
                    .that(javaFileObject)
                    .processedWith(new RealmProcessor())
                    .compilesWithoutError();
        }
    }

    // Not supported "Required" annotation types
    @Test
    public void compileInvalidRequiredTypes() throws IOException {
        final String[] validPrimaryKeyFieldTypes = {"byte", "short", "int", "long", "float", "double",
                "boolean", "RealmList<Simple>", "Simple"};

        for (String fieldType : validPrimaryKeyFieldTypes) {
            RealmSyntheticTestClass javaFileObject =
                    new RealmSyntheticTestClass.Builder().name("ValidPrimaryKeyType").field("testField", fieldType, "Required").build();
            ASSERT.about(javaSource())
                    .that(javaFileObject)
                    .processedWith(new RealmProcessor())
                    .failsToCompile();
        }
    }

    @Test
    public void compileConflictingFieldName() {
        ASSERT.about(javaSource())
                .that(conflictingFieldNameModel)
                .processedWith(new RealmProcessor())
                .compilesWithoutError();
    }

    @Test
    public void failOnFinalFields() {
        ASSERT.about(javaSource())
                .that(finalModel)
                .processedWith(new RealmProcessor())
                .failsToCompile();
    }

    @Test
    public void compileTransientFields() {
        ASSERT.about(javaSource())
                .that(transientModel)
                .processedWith(new RealmProcessor())
                .compilesWithoutError();
    }

    @Test
    public void failOnVolatileFields() {
        ASSERT.about(javaSource())
                .that(volatileModel)
                .processedWith(new RealmProcessor())
                .failsToCompile();
    }

    // annotation without implementing RealmModel interface
    @Test
    public void failOnInvalidRealmModel_1() {
        ASSERT.about(javaSource())
                .that(invalidRealmModelModel_1)
                .processedWith(new RealmProcessor())
                .failsToCompile();
    }

    // it's not allowed to extend from another RealmObject
    @Test
    public void failOnInvalidRealmModel_2() {
        ASSERT.about(javaSource())
                .that(invalidRealmModelModel_2)
                .processedWith(new RealmProcessor())
                .failsToCompile();
    }

    // it's not allowed to extend from another RealmObject
    @Test
    public void failOnInvalidRealmModel_3() {
        ASSERT.about(javaSource())
                .that(invalidRealmModelModel_3)
                .processedWith(new RealmProcessor())
                .failsToCompile();
    }

    @Test
    public void validRealmModelUsingInheritance() {
        ASSERT.about(javaSource())
                .that(ValidModelPojo_ExtendingRealmObject)
                .processedWith(new RealmProcessor())
                .compilesWithoutError();
    }

    @Test
    public void canNotInheritRealmList() {
        ASSERT.about(javaSource())
                .that(UseExtendRealmList)
                .processedWith(new RealmProcessor())
                .failsToCompile();
    }

    @Test
    public void compileWithRealmModelFieldInReamlModel() {
        ASSERT.about(javaSource())
                .that(SimpleRealmModel)
                .processedWith(new RealmProcessor())
                .compilesWithoutError();
    }

    @Test
    public void compileWithInterfaceForList() {
        ASSERT.about(javaSources())
                .that(Arrays.asList(JavaFileObjects.forResource("some/test/InterfaceList.java"), customInterface))
                .processedWith(new RealmProcessor())
                .failsToCompile();
    }

    @Test
    public void compileWithInterfaceForObject() {
        ASSERT.about(javaSources())
                .that(Arrays.asList(JavaFileObjects.forResource("some/test/InterfaceObjectReference.java"), customInterface))
                .processedWith(new RealmProcessor())
                .failsToCompile();
    }

    @Test
    public void compileMutableRealmInteger() {
        ASSERT.about(javaSources())
                .that(Arrays.asList(counter))
                .processedWith(new RealmProcessor())
                .compilesWithoutError();
    }

    @Test
    public void compileIgnoredMutableRealmInteger() {
        ASSERT.about(javaSources())
                .that(Arrays.asList(counterIgnored))
                .processedWith(new RealmProcessor())
                .compilesWithoutError();
    }

    @Test
    public void compileIndexedMutableRealmInteger() {
        ASSERT.about(javaSources())
                .that(Arrays.asList(counterIndexed))
                .processedWith(new RealmProcessor())
                .compilesWithoutError();
    }

    @Test
    public void failOnPKMutableRealmInteger() {
        ASSERT.about(javaSources())
                .that(Arrays.asList(counterPK))
                .processedWith(new RealmProcessor())
                .failsToCompile();
    }

    @Test
    public void compileRequiredMutableRealmInteger() {
        ASSERT.about(javaSources())
                .that(Arrays.asList(counterRequired))
                .processedWith(new RealmProcessor())
                .compilesWithoutError();
    }

    @Test
    public void compileStaticMutableRealmInteger() {
        ASSERT.about(javaSources())
                .that(Arrays.asList(counterStatic))
                .processedWith(new RealmProcessor())
                .failsToCompile();
    }

    @Test
    public void compileBacklinks() {
        ASSERT.about(javaSources())
                .that(Arrays.asList(backlinks, backlinksTarget))
                .processedWith(new RealmProcessor())
                .compilesWithoutError();
    }

    @Test
    public void compileSyntheticBacklinks() throws IOException {
        RealmSyntheticTestClass javaFileObject = createBacklinkTestClass()
                .builder().build();
        ASSERT.about(javaSources())
                .that(Arrays.asList(backlinksTarget, javaFileObject))
                .processedWith(new RealmProcessor())
                .compilesWithoutError();
    }

    @Test
    public void failOnLinkingObjectsWithInvalidFieldType() throws IOException {
        RealmSyntheticTestClass javaFileObject = createBacklinkTestClass()
                // Backlinks must be RealmResults
                .type("BacklinkTarget")
                .builder().build();
        ASSERT.about(javaSources())
                .that(Arrays.asList(backlinksTarget, javaFileObject))
                .processedWith(new RealmProcessor())
                .failsToCompile()
                .withErrorContaining("Fields annotated with @LinkingObjects must be RealmResults");
    }

    @Test
    public void failOnLinkingObjectsWithNonFinalField() throws IOException {
        RealmSyntheticTestClass javaFileObject = createBacklinkTestClass()
                // A field with a @LinkingObjects annotation must be final
                .modifiers(Modifier.PUBLIC)
                .builder().build();
        ASSERT.about(javaSources())
                .that(Arrays.asList(backlinksTarget, javaFileObject))
                .processedWith(new RealmProcessor())
                .failsToCompile()
                .withErrorContaining("must be final");
    }

    @Test
    public void failsOnLinkingObjectsWithLinkedFields() throws IOException {
        RealmSyntheticTestClass javaFileObject = createBacklinkTestClass()
                // Defining a backlink more than one levels back is not supported.
                // It can be queried though: equalTo("selectedFieldParents.selectedFieldParents")
                .clearAnnotations()
                .annotation("LinkingObjects(\"child.id\")")
                .builder().build();
        ASSERT.about(javaSources())
                .that(Arrays.asList(backlinksTarget, javaFileObject))
                .processedWith(new RealmProcessor())
                .failsToCompile()
                .withErrorContaining("The use of '.' to specify fields in referenced classes is not supported");
    }

    @Test
    public void failsOnLinkingObjectsMissingFieldName() throws IOException {
        RealmSyntheticTestClass javaFileObject = createBacklinkTestClass()
                // No backlinked field specified
                .clearAnnotations()
                .annotation("LinkingObjects")
                .builder().build();
        ASSERT.about(javaSources())
                .that(Arrays.asList(backlinksTarget, javaFileObject))
                .processedWith(new RealmProcessor())
                .failsToCompile()
                .withErrorContaining("must have a parameter identifying the link target");
    }

    @Test
    public void failsOnLinkingObjectsMissingGeneric() throws IOException {
        RealmSyntheticTestClass javaFileObject = createBacklinkTestClass()
                // No backlink generic param specified
                .type("RealmResults")
                .builder().build();
        ASSERT.about(javaSources())
                .that(Arrays.asList(backlinksTarget, javaFileObject))
                .processedWith(new RealmProcessor())
                .failsToCompile()
                .withErrorContaining("must specify a generic type");
    }

    @Test
    public void failsOnLinkingObjectsWithRequiredFields() throws IOException {
        RealmSyntheticTestClass javaFileObject = createBacklinkTestClass()
                // A backlinked field may not be @Required
                .annotation("Required")
                .builder().build();
        ASSERT.about(javaSources())
                .that(Arrays.asList(backlinksTarget, javaFileObject))
                .processedWith(new RealmProcessor())
                .failsToCompile()
                .withErrorContaining("cannot be @Required");
    }

    @Test
    public void failsOnLinkingObjectsWithIgnoreFields() throws IOException {
        RealmSyntheticTestClass javaFileObject = createBacklinkTestClass()
                // An  @Ignored, backlinked field is completely ignored
                .annotation("Ignore")
                .builder().build();
        ASSERT.about(javaSources())
                .that(Arrays.asList(backlinksTarget, javaFileObject))
                .processedWith(new RealmProcessor())
                .compilesWithoutError();
    }

    @Test
    public void failsOnLinkingObjectsFieldNotFound() throws IOException {
        RealmSyntheticTestClass javaFileObject = createBacklinkTestClass()
                // The argument to the @LinkingObjects annotation must name a field in the target class
                .clearAnnotations()
                .annotation("LinkingObjects(\"xxx\")")
                .builder().build();
        ASSERT.about(javaSources())
                .that(Arrays.asList(backlinksTarget, javaFileObject))
                .processedWith(new RealmProcessor())
                .failsToCompile()
                .withErrorContaining("does not exist in class");
    }

    @Test
    public void failsOnLinkingObjectsWithFieldWrongType() throws IOException {
        RealmSyntheticTestClass javaFileObject = createBacklinkTestClass()
                // The type of the field named in the @LinkingObjects annotation must match
                // the generic type of the annotated field.  BacklinkTarget.child is a Backlink,
                // not a Backlinks_WrongType.
                .builder().name("Backlinks_WrongType").build();
        ASSERT.about(javaSources())
                .that(Arrays.asList(backlinksTarget, javaFileObject))
                .processedWith(new RealmProcessor())
                .failsToCompile()
                .withErrorContaining("instead of");
    }

    @Test
    public void compareNonLatinName() {
        ASSERT.about(javaSource())
                .that(nonLatinName)
                .processedWith(new RealmProcessor())
                .compilesWithoutError();
    }

    // This method constructs a synthetic Backlinks test class that *should* compile correctly.
    // It returns the ref to the backlinked Field.  Tests can modify the
    // field in perverse ways, to verify failure modes.
    private RealmSyntheticTestClass.Field createBacklinkTestClass() {
        return new RealmSyntheticTestClass.Builder().name("Backlinks")
                .field().name("id").type("int").builder()
                .field()
                    .name("parents")
                    .type("RealmResults<BacklinkTarget>")
                    .modifiers(Modifier.PUBLIC, Modifier.FINAL)
                    .annotation("LinkingObjects(\"child\")")
                    .initializer("null")
                    .hasGetter(false)
                    .hasSetter(false);
    }
}<|MERGE_RESOLUTION|>--- conflicted
+++ resolved
@@ -61,24 +61,12 @@
     private JavaFileObject customInterface = JavaFileObjects.forResource("some/test/CustomInterface.java");
     private JavaFileObject backlinks = JavaFileObjects.forResource("some/test/Backlinks.java");
     private JavaFileObject backlinksTarget = JavaFileObjects.forResource("some/test/BacklinkTarget.java");
-<<<<<<< HEAD
-=======
-    private JavaFileObject backlinksInvalidField = JavaFileObjects.forResource("some/test/Backlinks_InvalidFieldType.java");
-    private JavaFileObject backlinksLinked = JavaFileObjects.forResource("some/test/Backlinks_LinkedFields.java");
-    private JavaFileObject backlinksMissingParam = JavaFileObjects.forResource("some/test/Backlinks_MissingParameter.java");
-    private JavaFileObject backlinksMissingGeneric = JavaFileObjects.forResource("some/test/Backlinks_MissingGeneric.java");
-    private JavaFileObject backlinksRequired = JavaFileObjects.forResource("some/test/Backlinks_Required.java");
-    private JavaFileObject backlinksIgnored = JavaFileObjects.forResource("some/test/Backlinks_Ignored.java");
-    private JavaFileObject backlinksNotFound = JavaFileObjects.forResource("some/test/Backlinks_NotFound.java");
-    private JavaFileObject backlinksNonFinalField = JavaFileObjects.forResource("some/test/Backlinks_NotFinal.java");
-    private JavaFileObject backlinksWrongType = JavaFileObjects.forResource("some/test/Backlinks_WrongType.java");
     private JavaFileObject counter = JavaFileObjects.forResource("some/test/Counter.java");
     private JavaFileObject counterIgnored = JavaFileObjects.forResource("some/test/Counter_Ignored.java");
     private JavaFileObject counterIndexed = JavaFileObjects.forResource("some/test/Counter_Indexed.java");
     private JavaFileObject counterPK = JavaFileObjects.forResource("some/test/Counter_PK.java");
     private JavaFileObject counterRequired = JavaFileObjects.forResource("some/test/Counter_Required.java");
     private JavaFileObject counterStatic = JavaFileObjects.forResource("some/test/Counter_Static.java");
->>>>>>> b2a5fe98
     private JavaFileObject nonLatinName = JavaFileObjects.forResource("some/test/ÁrvíztűrőTükörfúrógép.java");
 
     @Test
@@ -104,15 +92,9 @@
                 .failsToCompile();
     }
 
-<<<<<<< HEAD
-    // Disabled because it does not seem to find the generated interface file @Test
+    @Ignore("Disabled because it does not seem to find the generated interface file")
+    @Test
     public void compileSimpleProxyFile() {
-=======
-    // FIXME: @Ignore("Disabled because it does not seem to find the generated interface file")
-    @Ignore("Disabled because it does not seem to find the generated interface file")
-    @Test
-    public void compileSimpleProxyFile() throws Exception {
->>>>>>> b2a5fe98
         ASSERT.about(javaSource())
                 .that(simpleProxy)
                 .compilesWithoutError();

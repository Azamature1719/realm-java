--- conflicted
+++ resolved
@@ -417,38 +417,28 @@
         proxyState.getRealm$realm().checkIfValid();
         return this.columnMixedMixed;
     }
-<<<<<<< HEAD
-=======
-
->>>>>>> b667cb17
+
+
     @Override
     public void realmSet$columnMixed(Mixed value) {
         if (proxyState.isUnderConstruction()) {
             if (!proxyState.getAcceptDefaultValue$realm()) {
                 return;
             }
-<<<<<<< HEAD
-=======
             if (proxyState.getExcludeFields$realm().contains("columnMixed")) {
                 return;
             }
 
             value = ProxyUtils.copyToRealmIfNeeded(proxyState, value);
 
->>>>>>> b667cb17
             final Row row = proxyState.getRow$realm();
             row.getTable().setMixed(columnInfo.columnMixedColKey, row.getObjectKey(), value, true);
             return;
         }
 
-<<<<<<< HEAD
-        proxyState.getRealm$realm().checkIfValid();
-=======
-
         proxyState.getRealm$realm().checkIfValid();
 
         value = ProxyUtils.copyToRealmIfNeeded(proxyState, value);
->>>>>>> b667cb17
         proxyState.getRow$realm().setMixed(columnInfo.columnMixedColKey, value);
     }
 

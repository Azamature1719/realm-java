--- conflicted
+++ resolved
@@ -8,11 +8,7 @@
         const val FIELD_MIXED = "mixed"
     }
 
-<<<<<<< HEAD
-//    @Index
-=======
     // FIXME: Index disabled until https://jira.mongodb.org/browse/RCORE-434 is fixed
     //@Index
->>>>>>> 1989f8fc
     var mixed: Mixed? = null
 }
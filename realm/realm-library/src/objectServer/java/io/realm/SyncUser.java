--- conflicted
+++ resolved
@@ -257,12 +257,8 @@
                 return; // Already logged out status
             }
 
-<<<<<<< HEAD
             // Mark the user as logged out in the ObjectStore
             SyncManager.getUserStore().remove(identity);
-=======
-            SyncManager.getUserStore().remove(syncUser.getIdentity(), getAuthenticationUrl().toString());
->>>>>>> 19e45278
 
             // invalidate all pending refresh_token queries
             for (SyncConfiguration syncConfiguration : realms.keySet()) {
@@ -538,13 +534,7 @@
      * @return {@code true} if the User is logged into the Realm Object Server, {@code false} otherwise.
      */
     public boolean isValid() {
-<<<<<<< HEAD
         return refreshToken != null && refreshToken.expiresMs() > System.currentTimeMillis() && SyncManager.getUserStore().isActive(identity);
-=======
-        Token userToken = getSyncUser().getUserToken();
-        return userToken != null && userToken.expiresMs() > System.currentTimeMillis() &&
-                SyncManager.getUserStore().isActive(getIdentity(), getAuthenticationUrl().toString());
->>>>>>> 19e45278
     }
 
     /**
@@ -596,7 +586,15 @@
     }
 
     /**
-<<<<<<< HEAD
+     * Returns all the valid sessions belonging to the user.
+     *
+     * @return the all valid sessions belong to the user.
+     */
+    public List<SyncSession> allSessions() {
+        return SyncManager.getAllSessions(this);
+    }
+
+    /**
      * Checks if the user has access to the given Realm. Being authenticated means that the
      * user is known by the Realm Object Server and have been granted access to the given Realm.
      *
@@ -614,16 +612,6 @@
     void addRealm(SyncConfiguration syncConfiguration, Token accessToken) {
         realms.put(syncConfiguration, accessToken);
     }
-=======
-     * Returns all the valid sessions belonging to the user.
-     *
-     * @return the all valid sessions belong to the user.
-     */
-    public List<SyncSession> allSessions() {
-        return SyncManager.getAllSessions(this);
-    }
-
->>>>>>> 19e45278
     /**
      * Returns the {@link URL} where this user was authenticated.
      *

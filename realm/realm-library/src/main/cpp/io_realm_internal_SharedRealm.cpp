--- conflicted
+++ resolved
@@ -149,13 +149,8 @@
 
         JStringAccessor realm_url(env, sync_realm_url);
         m_config.sync_config = std::make_shared<SyncConfig>(SyncConfig{
-<<<<<<< HEAD
             user, realm_url, SyncSessionStopPolicy::AfterChangesUploaded, std::move(bind_handler), std::move(error_handler),
-            nullptr, sync_encryption_key, sync_client_validate_ssl, ssl_trust_certificate_path});
-=======
-            user, realm_url, SyncSessionStopPolicy::Immediately, std::move(bind_handler), std::move(error_handler),
             nullptr, sync_encryption_key, to_bool(sync_client_validate_ssl), ssl_trust_certificate_path});
->>>>>>> 19e45278
 #else
         REALM_UNREACHABLE();
 #endif

--- conflicted
+++ resolved
@@ -82,10 +82,7 @@
 template <> struct JavaValueTypeRepr<JavaValueType::ObjectId>      { using Type = ObjectId; };
 template <> struct JavaValueTypeRepr<JavaValueType::Decimal>       { using Type = Decimal128; };
 template <> struct JavaValueTypeRepr<JavaValueType::Mixed>         { using Type = Mixed; };
-<<<<<<< HEAD
 template <> struct JavaValueTypeRepr<JavaValueType::UUID>          { using Type = UUID; };
-=======
->>>>>>> 69645158
 template <> struct JavaValueTypeRepr<JavaValueType::Binary>        { using Type = OwnedBinaryData; };
 template <> struct JavaValueTypeRepr<JavaValueType::Object>        { using Type = Obj*; };
 template <> struct JavaValueTypeRepr<JavaValueType::List>          { using Type = std::vector<JavaValue>; };
@@ -468,11 +465,7 @@
     bool is_same_list(List const& /*list*/, JavaValue const& /*value*/)
     {
         // Lists from Java are currently never the same as the ones found in Object Store.
-<<<<<<< HEAD
-        return true;
-=======
         return false;
->>>>>>> 69645158
     }
 
     bool is_same_dictionary(const object_store::Dictionary&, JavaValue const& /*value*/){
@@ -637,15 +630,12 @@
 
 template <>
 inline util::Optional<ObjectId> JavaContext::unbox(JavaValue const& v, CreatePolicy, ObjKey) const
-<<<<<<< HEAD
 {
     return v.has_value() ? util::make_optional(v.get_object_id()) : util::none;
 }
 
 template <>
 inline util::Optional<UUID> JavaContext::unbox(JavaValue const& v, CreatePolicy, ObjKey) const
-=======
->>>>>>> 69645158
 {
     return v.has_value() ? util::make_optional(v.get_uuid()) : util::none;
 }

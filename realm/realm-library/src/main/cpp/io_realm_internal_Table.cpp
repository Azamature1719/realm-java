--- conflicted
+++ resolved
@@ -560,11 +560,7 @@
 }
 
 JNIEXPORT jstring JNICALL Java_io_realm_internal_Table_nativeMixedAsObjectId(JNIEnv* env, jclass, jlong nativeTableRefPtr,
-<<<<<<< HEAD
-                                                                       jlong columnKey, jlong rowKey)
-=======
                                                                              jlong columnKey, jlong rowKey)
->>>>>>> b667cb17
 {
     TableRef table = TBL_REF(nativeTableRefPtr);
     if (!TYPE_VALID(env, table, columnKey, type_Mixed)) {
@@ -577,8 +573,6 @@
     return nullptr;
 }
 
-<<<<<<< HEAD
-=======
 JNIEXPORT jlong JNICALL Java_io_realm_internal_Table_nativeMixedGetRowKey(JNIEnv* env, jclass, jlong nativeTableRefPtr,
                                                                           jlong columnKey, jlong rowKey)
 {
@@ -612,7 +606,6 @@
     return nullptr;
 }
 
->>>>>>> b667cb17
 JNIEXPORT jstring JNICALL Java_io_realm_internal_Table_nativeMixedAsUUID(JNIEnv* env, jclass, jlong nativeTableRefPtr,
                                                                        jlong columnKey, jlong rowKey)
 {
@@ -826,16 +819,6 @@
 
 JNIEXPORT void JNICALL Java_io_realm_internal_Table_nativeMixedSetLink(JNIEnv* env, jclass, jlong nativeTableRefPtr,
                                                                   jlong columnKey, jlong rowKey,
-<<<<<<< HEAD
-                                                                  jlong targetRowKey, jboolean isDefault)
-{
-    TableRef table = TBL_REF(nativeTableRefPtr);
-    if (!TYPE_VALID(env, table, columnKey, type_Link)) {
-        return;
-    }
-    try {
-        table->get_object(ObjKey(rowKey)).set(ColKey(columnKey), Mixed(ObjKey(targetRowKey)), B(isDefault));
-=======
                                                                   jlong targetTableRef, jlong targetObjectKey, jboolean isDefault)
 {
     TableRef table = TBL_REF(nativeTableRefPtr);
@@ -848,7 +831,6 @@
         ObjLink object_link(target_table->get_key(), object_key);
 
         table->get_object(ObjKey(rowKey)).set(ColKey(columnKey), Mixed(object_link), B(isDefault));
->>>>>>> b667cb17
     }
     CATCH_STD()
 }

--- conflicted
+++ resolved
@@ -614,11 +614,9 @@
     private static native void nativeAddDecimal128ListItem(long listPtr, long low, long high);
 
     private static native void nativeAddObjectIdListItem(long listPtr, String data);
-<<<<<<< HEAD
-
-=======
+
     private static native void nativeAddUUIDListItem(long listPtr, String data);
->>>>>>> 64b3a8ce
+
     private static native void nativeAddObjectListItem(long listPtr, long rowPtr);
 
     private static native void nativeAddObjectList(long builderPtr, long columnKey, long[] rowPtrs);

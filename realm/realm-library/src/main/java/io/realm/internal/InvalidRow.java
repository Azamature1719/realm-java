--- conflicted
+++ resolved
@@ -200,11 +200,12 @@
     }
 
     @Override
-<<<<<<< HEAD
+    public void setUUID(long columnKey, UUID value) {
+        throw getStubException();
+    }
+
+    @Override
     public void setMixed(long columnKey, Mixed value) {
-=======
-    public void setUUID(long columnKey, UUID value) {
->>>>>>> 64b3a8ce
         throw getStubException();
     }
 

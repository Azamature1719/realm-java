package io.realm;


import static io.realm.RealmFieldTypeConstants.MAX_CORE_TYPE_VALUE;


public enum MixedType {
    INTEGER(RealmFieldType.INTEGER),
    BOOLEAN(RealmFieldType.BOOLEAN),
    STRING(RealmFieldType.STRING),
    BINARY(RealmFieldType.BINARY),
    DATE(RealmFieldType.DATE),
    FLOAT(RealmFieldType.FLOAT),
    DOUBLE(RealmFieldType.DOUBLE),
    OBJECT(RealmFieldType.OBJECT),
    DECIMAL128(RealmFieldType.DECIMAL128),
    OBJECT_ID(RealmFieldType.OBJECT_ID),
    NULL(null);

    private static final MixedType[] realmFieldToMixedTypeMap = new MixedType[MAX_CORE_TYPE_VALUE + 1];

    static {
        for (MixedType mixedType : values()) {
<<<<<<< HEAD
            if (mixedType == NO_TYPE)
                continue;
=======
            if (mixedType == NULL) { continue; }
>>>>>>> 1989f8fc

            final int nativeValue = mixedType.realmFieldType.getNativeValue();
            realmFieldToMixedTypeMap[nativeValue] = mixedType;
        }
    }

    public static MixedType fromNativeValue(int realmFieldType) {
<<<<<<< HEAD
        if (realmFieldType == -1)
            return NO_TYPE;
=======
        if (realmFieldType == -1) { return NULL; }
>>>>>>> 1989f8fc

        return realmFieldToMixedTypeMap[realmFieldType];
    }

    private final RealmFieldType realmFieldType;

    MixedType(RealmFieldType realmFieldType) {
        this.realmFieldType = realmFieldType;
    }

    RealmFieldType getRealmFieldType() {
        return this.realmFieldType;
    }
}<|MERGE_RESOLUTION|>--- conflicted
+++ resolved
@@ -21,12 +21,7 @@
 
     static {
         for (MixedType mixedType : values()) {
-<<<<<<< HEAD
-            if (mixedType == NO_TYPE)
-                continue;
-=======
             if (mixedType == NULL) { continue; }
->>>>>>> 1989f8fc
 
             final int nativeValue = mixedType.realmFieldType.getNativeValue();
             realmFieldToMixedTypeMap[nativeValue] = mixedType;
@@ -34,12 +29,7 @@
     }
 
     public static MixedType fromNativeValue(int realmFieldType) {
-<<<<<<< HEAD
-        if (realmFieldType == -1)
-            return NO_TYPE;
-=======
         if (realmFieldType == -1) { return NULL; }
->>>>>>> 1989f8fc
 
         return realmFieldToMixedTypeMap[realmFieldType];
     }

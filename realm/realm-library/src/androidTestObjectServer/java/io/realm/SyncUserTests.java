--- conflicted
+++ resolved
@@ -1,523 +1,3 @@
-<<<<<<< HEAD
-///*
-// * Copyright 2016 Realm Inc.
-// *
-// * Licensed under the Apache License, Version 2.0 (the "License");
-// * you may not use this file except in compliance with the License.
-// * You may obtain a copy of the License at
-// *
-// * http://www.apache.org/licenses/LICENSE-2.0
-// *
-// * Unless required by applicable law or agreed to in writing, software
-// * distributed under the License is distributed on an "AS IS" BASIS,
-// * WITHOUT WARRANTIES OR CONDITIONS OF ANY KIND, either express or implied.
-// * See the License for the specific language governing permissions and
-// * limitations under the License.
-// */
-//
-//package io.realm;
-//
-//import android.support.test.InstrumentationRegistry;
-//import android.support.test.rule.UiThreadTestRule;
-//import android.support.test.runner.AndroidJUnit4;
-//
-//import org.junit.After;
-//import org.junit.Before;
-//import org.junit.Ignore;
-//import org.junit.Rule;
-//import org.junit.Test;
-//import org.junit.rules.ExpectedException;
-//import org.junit.runner.RunWith;
-//import org.mockito.Mockito;
-//import org.mockito.invocation.InvocationOnMock;
-//import org.mockito.stubbing.Answer;
-//
-//import java.io.File;
-//import java.lang.reflect.Constructor;
-//import java.lang.reflect.InvocationTargetException;
-//import java.net.MalformedURLException;
-//import java.net.URL;
-//import java.util.Calendar;
-//import java.util.Iterator;
-//import java.util.List;
-//import java.util.Map;
-//import java.util.UUID;
-//
-//import io.realm.entities.AllTypesModelModule;
-//import io.realm.entities.StringOnly;
-//import io.realm.internal.network.RealmObjectServer;
-//import io.realm.internal.objectserver.Token;
-//import io.realm.log.RealmLog;
-//import io.realm.objectserver.utils.StringOnlyModule;
-//import io.realm.objectserver.utils.UserFactory;
-//import io.realm.rule.RunInLooperThread;
-//import io.realm.rule.RunTestInLooperThread;
-//
-//import static io.realm.SyncTestUtils.createTestAdminUser;
-//import static io.realm.SyncTestUtils.createTestUser;
-//import static junit.framework.Assert.assertEquals;
-//import static org.junit.Assert.assertFalse;
-//import static org.junit.Assert.assertNotEquals;
-//import static org.junit.Assert.assertNotNull;
-//import static org.junit.Assert.assertNull;
-//import static org.junit.Assert.assertTrue;
-//import static org.junit.Assert.fail;
-//import static org.mockito.Matchers.any;
-//import static org.mockito.Mockito.when;
-//
-//@RunWith(AndroidJUnit4.class)
-//public class SyncUserTests {
-//
-//    private static final URL authUrl;
-//    private static final Constructor<SyncUser> SYNC_USER_CONSTRUCTOR;
-//    static {
-//        try {
-//            authUrl = new URL("http://localhost/auth");
-//            SYNC_USER_CONSTRUCTOR = SyncUser.class.getDeclaredConstructor(Token.class, URL.class);
-//            SYNC_USER_CONSTRUCTOR.setAccessible(true);
-//        } catch (MalformedURLException e) {
-//            throw new ExceptionInInitializerError(e);
-//        } catch (NoSuchMethodException e) {
-//            throw new ExceptionInInitializerError(e);
-//        }
-//    }
-//
-//    @Rule
-//    public final RunInLooperThread looperThread = new RunInLooperThread();
-//
-//    @Rule
-//    public final ExpectedException thrown = ExpectedException.none();
-//
-//    @Rule
-//    public final UiThreadTestRule uiThreadTestRule = new UiThreadTestRule();
-//
-//    @Before
-//    public void setUp() {
-//        BaseRealm.applicationContext = null;
-//        Realm.init(InstrumentationRegistry.getTargetContext());
-//        UserStore userStore = SyncManager.getUserStore();
-//        for (SyncUser syncUser : userStore.allUsers()) {
-//            userStore.remove(syncUser.getIdentity(), syncUser.getAuthenticationUrl().toString());
-//        }
-//    }
-//
-//    @After
-//    public void after() {
-//        if (!looperThread.isRuleUsed() || looperThread.isTestComplete()) {
-//            UserFactory.logoutAllUsers();
-//        } else {
-//            looperThread.runAfterTest(new Runnable() {
-//                @Override
-//                public void run() {
-//                    UserFactory.logoutAllUsers();
-//                }
-//            });
-//        }
-//    }
-//
-//    private static SyncUser createFakeUser(String id) {
-//        final Token token = new Token("token_value", id, "path_value", Long.MAX_VALUE, null);
-//        try {
-//            return SYNC_USER_CONSTRUCTOR.newInstance(token, authUrl);
-//        } catch (InstantiationException | IllegalAccessException | InvocationTargetException e) {
-//            fail(e.getMessage());
-//        }
-//        return null;
-//    }
-//
-//    @Test
-//    public void equals_validUser() {
-//        final SyncUser user1 = createFakeUser("id_value");
-//        final SyncUser user2 = createFakeUser("id_value");
-//        assertTrue(user1.equals(user2));
-//    }
-//
-//    @Test
-//    public void equals_loggedOutUser() {
-//        final SyncUser user1 = createFakeUser("id_value");
-//        final SyncUser user2 = createFakeUser("id_value");
-//        user1.logOut();
-//        user2.logOut();
-//        assertTrue(user1.equals(user2));
-//    }
-//
-//    @Test
-//    public void hashCode_validUser() {
-//        final SyncUser user = createFakeUser("id_value");
-//        assertNotEquals(0, user.hashCode());
-//    }
-//
-//    @Test
-//    public void hashCode_loggedOutUser() {
-//        final SyncUser user = createFakeUser("id_value");
-//        user.logOut();
-//        assertNotEquals(0, user.hashCode());
-//    }
-//
-//    @Test
-//    public void toAndFromJson() {
-//        SyncUser user1 = createTestUser();
-//        SyncUser user2 = SyncUser.fromJson(user1.toJson());
-//        assertEquals(user1, user2);
-//    }
-//
-//    // Tests that the UserStore does not return users that have expired
-//    @Test
-//    public void currentUser_returnsNullIfUserExpired() {
-//        // Add an expired user to the user store
-//        UserStore userStore = SyncManager.getUserStore();
-//        userStore.put(createTestUser(Long.MIN_VALUE));
-//
-//        // Invalid users should not be returned when asking the for the current user
-//        assertNull(SyncUser.current());
-//    }
-//
-//    @Test
-//    public void currentUser_throwsIfMultipleUsersLoggedIn() {
-//        RealmObjectServer originalAuthServer = SyncManager.getAuthServer();
-//        RealmObjectServer authServer = Mockito.mock(RealmObjectServer.class);
-//        SyncManager.setAuthServerImpl(authServer);
-//
-//        try {
-//            // 1. Login two random users
-//            when(authServer.loginUser(any(SyncCredentials.class), any(URL.class))).thenAnswer(new Answer<AuthenticateResponse>() {
-//                @Override
-//                public AuthenticateResponse answer(InvocationOnMock invocationOnMock) throws Throwable {
-//                    return getNewRandomUser();
-//                }
-//            });
-//            SyncUser.logIn(SyncCredentials.facebook("foo"), "http:/test.realm.io/auth");
-//            SyncUser.logIn(SyncCredentials.facebook("foo"), "http:/test.realm.io/auth");
-//
-//            // 2. Verify current() now throws
-//            try {
-//                SyncUser.current();
-//                fail();
-//            } catch (IllegalStateException ignore) {
-//            }
-//        } finally {
-//            SyncManager.setAuthServerImpl(originalAuthServer);
-//        }
-//
-//    }
-//
-//    private AuthenticateResponse getNewRandomUser() {
-//        String identity = UUID.randomUUID().toString();
-//        String userTokenValue = UUID.randomUUID().toString();
-//        return SyncTestUtils.createLoginResponse(userTokenValue, identity, Long.MAX_VALUE, false);
-//    }
-//
-//    // Test that current user is cleared if it is logged out
-//    @Test
-//    public void currentUser_clearedOnLogout() {
-//        // Add 1 valid user to the user store
-//        SyncUser user = createTestUser(Long.MAX_VALUE);
-//        UserStore userStore = SyncManager.getUserStore();
-//        userStore.put(user);
-//
-//        SyncUser savedUser = SyncUser.current();
-//        assertEquals(user, savedUser);
-//        assertNotNull(savedUser);
-//        savedUser.logOut();
-//        assertNull(SyncUser.current());
-//    }
-//
-//    // `all()` returns an empty list if no users are logged in
-//    @Test
-//    public void all_empty() {
-//        Map<String, SyncUser> users = SyncUser.all();
-//        assertTrue(users.isEmpty());
-//    }
-//
-//    // `all()` returns only valid users. Invalid users are filtered.
-//    @Test
-//    public void all_validUsers() {
-//        // Add 1 expired user and 1 valid user to the user store
-//        UserStore userStore = SyncManager.getUserStore();
-//        userStore.put(createTestUser(Long.MIN_VALUE));
-//        userStore.put(createTestUser(Long.MAX_VALUE));
-//
-//        Map<String, SyncUser> users = SyncUser.all();
-//        assertEquals(1, users.size());
-//        assertTrue(users.entrySet().iterator().next().getValue().isValid());
-//    }
-//
-//    @Test
-//    public void isAdmin() {
-//        SyncUser user1 = createTestUser();
-//        assertFalse(user1.isAdmin());
-//
-//        SyncUser user2 = createTestAdminUser();
-//        assertTrue(user2.isAdmin());
-//    }
-//
-//    @Test
-//    public void isAdmin_allUsers() {
-//        UserStore userStore = SyncManager.getUserStore();
-//        SyncUser user = createTestAdminUser();
-//        assertTrue(user.isAdmin());
-//        userStore.put(user);
-//
-//        Map <String, SyncUser> users = SyncUser.all();
-//        assertEquals(1, users.size());
-//        assertTrue(users.entrySet().iterator().next().getValue().isAdmin());
-//    }
-//
-//    // Tests that the user store returns the last user to login
-//    @Ignore("This test fails because of wrong JSON string.")
-//    @Test
-//    public void currentUser_returnsUserAfterLogin() {
-//        RealmObjectServer authServer = Mockito.mock(RealmObjectServer.class);
-//        when(authServer.loginUser(any(SyncCredentials.class), any(URL.class))).thenReturn(SyncTestUtils.createLoginResponse(Long.MAX_VALUE));
-//
-//        SyncUser user = SyncUser.logIn(SyncCredentials.facebook("foo"), "http://bar.com/auth");
-//        assertEquals(user, SyncUser.current());
-//    }
-//
-//    @Test
-//    public void toString_returnDescription() {
-//        SyncUser user = createTestUser("http://objectserver.realm.io/auth");
-//        String str = user.toString();
-//        assertTrue(str != null && !str.isEmpty());
-//    }
-//
-//    // Test that a login with an access token logs the user in directly without touching the network
-//    @Test
-//    public void login_withAccessToken() {
-//        RealmObjectServer authServer = Mockito.mock(RealmObjectServer.class);
-//        when(authServer.loginUser(any(SyncCredentials.class), any(URL.class))).thenThrow(new AssertionError("Server contacted."));
-//        RealmObjectServer originalServer = SyncManager.getAuthServer();
-//        SyncManager.setAuthServerImpl(authServer);
-//        try {
-//            SyncCredentials credentials = SyncCredentials.accessToken("foo", "bar");
-//            SyncUser user = SyncUser.logIn(credentials, "http://ros.realm.io/auth");
-//            assertTrue(user.isValid());
-//        } finally {
-//            SyncManager.setAuthServerImpl(originalServer);
-//        }
-//    }
-//
-//    // Checks that `/auth` is correctly added to any URL without a path
-//    @Test
-//    public void login_appendAuthSegment() {
-//        RealmObjectServer authServer = Mockito.mock(RealmObjectServer.class);
-//        RealmObjectServer originalServer = SyncManager.getAuthServer();
-//        SyncManager.setAuthServerImpl(authServer);
-//        String[][] urls = {
-//                {"http://ros.realm.io", "http://ros.realm.io/auth"},
-//                {"http://ros.realm.io:8080", "http://ros.realm.io:8080/auth"},
-//                {"http://ros.realm.io/", "http://ros.realm.io/"},
-//                {"http://ros.realm.io/?foo=bar", "http://ros.realm.io/?foo=bar"},
-//                {"http://ros.realm.io/auth", "http://ros.realm.io/auth"},
-//                {"http://ros.realm.io/auth/", "http://ros.realm.io/auth/"},
-//                {"http://ros.realm.io/custom-path/", "http://ros.realm.io/custom-path/"}
-//        };
-//
-//        try {
-//            for (String[] url : urls) {
-//                RealmLog.error(url[0]);
-//                String input = url[0];
-//                String normalizedInput = url[1];
-//                SyncCredentials credentials = SyncCredentials.accessToken("token", UUID.randomUUID().toString());
-//                SyncUser user = SyncUser.logIn(credentials, input);
-//                assertEquals(normalizedInput, user.getAuthenticationUrl().toString());
-//                user.logOut();
-//            }
-//        } finally {
-//            SyncManager.setAuthServerImpl(originalServer);
-//        }
-//    }
-//
-//    @Test
-//    public void changePassword_nullThrows() {
-//        SyncUser user = createTestUser();
-//
-//        thrown.expect(IllegalArgumentException.class);
-//        //noinspection ConstantConditions
-//        user.changePassword(null);
-//    }
-//
-//    @Test
-//    public void changePassword_admin_nullThrows() {
-//        SyncUser user = createTestUser();
-//
-//        thrown.expect(IllegalArgumentException.class);
-//        //noinspection ConstantConditions
-//        user.changePassword(null, "new-password");
-//    }
-//
-//    @Test
-//    public void changePasswordAsync_nonLooperThreadThrows() {
-//        SyncUser user = createTestUser();
-//
-//        thrown.expect(IllegalStateException.class);
-//        user.changePasswordAsync("password", new SyncUser.Callback<SyncUser>() {
-//            @Override
-//            public void onSuccess(SyncUser user) {
-//                fail();
-//            }
-//
-//            @Override
-//            public void onError(ObjectServerError error) {
-//                fail();
-//            }
-//        });
-//    }
-//
-//    @Test
-//    public void changePassword_admin_Async_nonLooperThreadThrows() {
-//        SyncUser user = createTestUser();
-//
-//        thrown.expect(IllegalStateException.class);
-//        user.changePasswordAsync("user-id", "new", new SyncUser.Callback<SyncUser>() {
-//            @Override
-//            public void onSuccess(SyncUser user) {
-//                fail();
-//            }
-//
-//            @Override
-//            public void onError(ObjectServerError error) {
-//                fail();
-//            }
-//        });
-//    }
-//
-//    @Test
-//    @RunTestInLooperThread
-//    public void changePasswordAsync_nullCallbackThrows() {
-//        SyncUser user = createTestUser();
-//
-//        thrown.expect(IllegalArgumentException.class);
-//        //noinspection ConstantConditions
-//        user.changePasswordAsync("new-password", null);
-//    }
-//
-//    @Test
-//    @RunTestInLooperThread
-//    public void changePassword_admin_Async_nullCallbackThrows() {
-//        SyncUser user = createTestUser();
-//
-//        thrown.expect(IllegalArgumentException.class);
-//        //noinspection ConstantConditions
-//        user.changePasswordAsync("user-id", "new-password", null);
-//    }
-//
-//    @Test
-//    @RunTestInLooperThread
-//    public void changePassword_noneAdminThrows() {
-//        SyncUser user = createTestUser();
-//
-//        thrown.expect(IllegalStateException.class);
-//        user.changePassword("user-id", "new-password");
-//    }
-//
-//    @Test
-//    public void allSessions() {
-//        String url1 = "realm://objectserver.realm.io/default";
-//        String url2 = "realm://objectserver.realm.io/~/default";
-//
-//        SyncUser user = createTestUser();
-//        assertEquals(0, user.allSessions().size());
-//
-//        SyncConfiguration configuration1 = user.createConfiguration(url1).modules(new AllTypesModelModule()).build();
-//        Realm realm1 = Realm.getInstance(configuration1);
-//        List<SyncSession> allSessions = user.allSessions();
-//        assertEquals(1, allSessions.size());
-//        Iterator<SyncSession> iter = allSessions.iterator();
-//        SyncSession session = iter.next();
-//        assertEquals(user, session.getUser());
-//        assertEquals(url1, session.getServerUrl().toString());
-//
-//        SyncConfiguration configuration2 = user.createConfiguration(url2).modules(new AllTypesModelModule()).build();
-//        Realm realm2 = Realm.getInstance(configuration2);
-//        allSessions = user.allSessions();
-//        assertEquals(2, allSessions.size());
-//        iter = allSessions.iterator();
-//        String individualUrl = url2.replace("~", user.getIdentity());
-//        int foundCount = 0;
-//        while (iter.hasNext()) {
-//            session = iter.next();
-//            assertEquals(user, session.getUser());
-//            if (individualUrl.equals(session.getServerUrl().toString())) {
-//                foundCount++;
-//            }
-//        }
-//        assertEquals(1, foundCount);
-//        realm1.close();
-//
-//        allSessions = user.allSessions();
-//        assertEquals(1, allSessions.size());
-//        iter = allSessions.iterator();
-//        session = iter.next();
-//        assertEquals(user, session.getUser());
-//        assertEquals(individualUrl, session.getServerUrl().toString());
-//
-//        realm2.close();
-//        assertEquals(0, user.allSessions().size());
-//    }
-//
-//    // JSON format changed in 3.6.0 (removed unnecessary fields), this regression test
-//    // makes sure we can still deserialize a valid SyncUser from the old format.
-//    @Test
-//    public void fromJson_WorkWithRemovedObjectServerUser() {
-//        String oldSyncUserJSON = "{\"authUrl\":\"http:\\/\\/192.168.1.151:9080\\/auth\",\"userToken\":{\"token\":\"eyJpZGVudGl0eSI6IjY4OWQ5MGMxNDIyYTIwMmZkNTljNDYwM2M0ZTRmNmNjIiwiZXhwaXJlcyI6MTgxNjM1ODE4NCwiYXBwX2lkIjoiaW8ucmVhbG0ucmVhbG10YXNrcyIsImFjY2VzcyI6WyJyZWZyZXNoIl0sImlzX2FkbWluIjpmYWxzZSwic2FsdCI6MC4yMTEwMjQyNDgwOTEyMzg1NH0=:lEDa83o1zu8rkwdZVpTyunLHh1wmjxPPSGmZQNxdEM7xDmpbiU7V+8dgDWGevJNHMFluNDAOmrcAOI9TLfhI4rMDl70NI1K9rv\\/Aeq5uIOzq\\/Gf7JTeTUKY5Z7yRoppd8NArlNBKesLFxzdLRlfm1hflF9wH23xQXA19yUZ67JIlkhDPL5e3bau8O3Pr\\/St0unW3KzPOiZUk1l9KRrs2iMCCiXCfq4rf6rp7B2M7rBUMQm68GnB1Ot7l1CblxEWcREcbpyhBKTWIOFRGMwg2TW\\/zRR3cRNglx+ZC4FOeO0mfkX+nf+slyFODAnQkOzPZcGO8xc3I1emafX58Wl\\/Guw==\",\"token_data\":{\"identity\":\"689d90c1422a202fd59c4603c4e4f6cc\",\"path\":\"\",\"expires\":1816358184,\"access\":[\"unknown\"],\"is_admin\":false}},\"realms\":[]}";
-//        SyncUser syncUser = SyncUser.fromJson(oldSyncUserJSON);
-//
-//        // Note: we can't call isValid() and expect it to be true
-//        //       since the user is not persisted in the UserStore
-//        //       isValid() requires SyncManager.getUserStore().isActive(identity)
-//        //       to return true as well.
-//        Token refreshToken = syncUser.getRefreshToken();
-//        assertNotNull(refreshToken);
-//        // refresh token should expire in 10 years (July 23, 2027)
-//        Calendar calendar = Calendar.getInstance();
-//        calendar.setTimeInMillis(refreshToken.expiresMs());
-//        int day = calendar.get(Calendar.DAY_OF_MONTH);
-//        int month = calendar.get(Calendar.MONTH);
-//        int year = calendar.get(Calendar.YEAR);
-//
-//        assertEquals(23, day);
-//        assertEquals(Calendar.JULY, month);
-//        assertEquals(2027, year);
-//
-//        assertEquals("http://192.168.1.151:9080/auth", syncUser.getAuthenticationUrl().toString());
-//    }
-//
-//    @Test
-//    @Ignore("until https://github.com/realm/realm-java/issues/5097 is fixed")
-//    public void logoutUserShouldDeleteRealmAfterRestart() throws InterruptedException {
-//        SyncManager.reset();
-//        BaseRealm.applicationContext = null; // Required for Realm.init() to work
-//        Realm.init(InstrumentationRegistry.getTargetContext());
-//
-//        SyncUser user = createTestUser();
-//        SyncConfiguration syncConfiguration = user.createConfiguration("realm://127.0.0.1:9080/~/tests")
-//                .modules(new StringOnlyModule())
-//                .build();
-//
-//        Realm realm = Realm.getInstance(syncConfiguration);
-//        realm.executeTransaction(new Realm.Transaction() {
-//            @Override
-//            public void execute(Realm realm) {
-//                realm.createObject(StringOnly.class).setChars("1");
-//            }
-//        });
-//        user.logOut();
-//        realm.close();
-//
-//        final File realmPath = new File (syncConfiguration.getPath());
-//        assertTrue(realmPath.exists());
-//
-//        // simulate an app restart
-//        SyncManager.reset();
-//        BaseRealm.applicationContext = null;
-//        Realm.init(InstrumentationRegistry.getTargetContext());
-//
-//        //now the file should be deleted
-//        assertFalse(realmPath.exists());
-//    }
-//}
-=======
 /*
  * Copyright 2016 Realm Inc.
  *
@@ -1037,5 +517,4 @@
         //now the file should be deleted
         assertFalse(realmPath.exists());
     }
-}
->>>>>>> 88148902
+}
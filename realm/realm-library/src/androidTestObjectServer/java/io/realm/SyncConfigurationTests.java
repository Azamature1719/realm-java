<<<<<<< HEAD
///*
// * Copyright 2016 Realm Inc.
// *
// * Licensed under the Apache License, Version 2.0 (the "License");
// * you may not use this file except in compliance with the License.
// * You may obtain a copy of the License at
// *
// * http://www.apache.org/licenses/LICENSE-2.0
// *
// * Unless required by applicable law or agreed to in writing, software
// * distributed under the License is distributed on an "AS IS" BASIS,
// * WITHOUT WARRANTIES OR CONDITIONS OF ANY KIND, either express or implied.
// * See the License for the specific language governing permissions and
// * limitations under the License.
// */
//
//package io.realm;
//
//import android.support.test.InstrumentationRegistry;
//import android.support.test.runner.AndroidJUnit4;
//
//import org.junit.After;
//import org.junit.Before;
//import org.junit.Ignore;
//import org.junit.Rule;
//import org.junit.Test;
//import org.junit.rules.ExpectedException;
//import org.junit.rules.TemporaryFolder;
//import org.junit.runner.RunWith;
//
//import java.io.File;
//import java.io.IOException;
//import java.net.URI;
//import java.util.HashMap;
//import java.util.Map;
//
//import io.realm.entities.StringOnly;
//import io.realm.objectserver.utils.StringOnlyModule;
//import io.realm.rule.RunInLooperThread;
//
//import static io.realm.SyncTestUtils.createNamedTestUser;
//import static io.realm.SyncTestUtils.createTestUser;
//import static org.junit.Assert.assertEquals;
//import static org.junit.Assert.assertFalse;
//import static org.junit.Assert.assertNotEquals;
//import static org.junit.Assert.assertNotNull;
//import static org.junit.Assert.assertTrue;
//import static org.junit.Assert.fail;
//
//@RunWith(AndroidJUnit4.class)
//public class SyncConfigurationTests {
//    @Rule
//    public final TestSyncConfigurationFactory configFactory = new TestSyncConfigurationFactory();
//
//    @Rule
//    public final RunInLooperThread looperThread = new RunInLooperThread();
//
//    @Rule
//    public final TemporaryFolder tempFolder = new TemporaryFolder();
//
//    @Rule
//    public final ExpectedException thrown = ExpectedException.none();
//
//    @Before
//    public void setUp() {
//        Realm.init(InstrumentationRegistry.getTargetContext());
//    }
//
//    @After
//    public void tearDown() {
//        UserStore userStore = SyncManager.getUserStore();
//        for (SyncUser syncUser : userStore.allUsers()) {
//            userStore.remove(syncUser.getIdentity(), syncUser.getAuthenticationUrl().toString());
//        }
//    }
//
//    @Test
//    public void user_invalidUserThrows() {
//        SyncUser user = createTestUser(0); // Create user that has expired credentials
//        try {
//            user.createConfiguration("realm://ros.realm.io/default");
//        } catch (IllegalStateException ignore) {
//        }
//    }
//
//    @Test
//    public void serverUrl_setsFolderAndFileName() {
//        SyncUser user = createTestUser();
//        String identity = user.getIdentity();
//        String[][] validUrls = {
//                // <URL>, <Folder>, <FileName>
//                { "realm://objectserver.realm.io/~/default", "realm-object-server/" + identity + "/" + identity, "default" },
//                { "realm://objectserver.realm.io/~/sub/default", "realm-object-server/" + identity + "/" + identity + "/sub", "default" }
//        };
//
//        for (String[] validUrl : validUrls) {
//            String serverUrl  = validUrl[0];
//            String expectedFolder = validUrl[1];
//            String expectedFileName = validUrl[2];
//
//            SyncConfiguration config = user.createConfiguration(serverUrl).build();
//
//            assertEquals(new File(InstrumentationRegistry.getContext().getFilesDir(), expectedFolder), config.getRealmDirectory());
//            assertEquals(expectedFileName, config.getRealmFileName());
//        }
//    }
//
//    @Test
//    public void serverUrl_flexibleInput() {
//        // Check that the serverUrl accept a wide range of input
//        Object[][] fuzzyInput = {
//                // Only path -> Use auth server as basis for server url, but ignore port if set
//                { createTestUser("http://ros.realm.io/auth"),      "/~/default", "realm://ros.realm.io/~/default" },
//                { createTestUser("http://ros.realm.io:7777/auth"), "/~/default", "realm://ros.realm.io/~/default" },
//                { createTestUser("https://ros.realm.io/auth"),     "/~/default", "realms://ros.realm.io/~/default" },
//                { createTestUser("https://127.0.0.1/auth"),        "/~/default", "realms://127.0.0.1/~/default" },
//
//                { createTestUser("http://ros.realm.io/auth"),      "~/default",  "realm://ros.realm.io/~/default" },
//                { createTestUser("http://ros.realm.io:7777/auth"), "~/default",  "realm://ros.realm.io/~/default" },
//                { createTestUser("https://ros.realm.io/auth"),     "~/default",  "realms://ros.realm.io/~/default" },
//                { createTestUser("https://127.0.0.1/auth"),        "~/default",  "realms://127.0.0.1/~/default" },
//
//                // Check that the same name used for server and name doesn't crash
//                { createTestUser("http://ros.realm.io/auth"),      "~/ros.realm.io",  "realm://ros.realm.io/~/ros.realm.io" },
//
//                // Forgot schema -> Use the one from the auth url
//                { createTestUser("http://ros.realm.io/auth"), "ros.realm.io/~/default", "realm://ros.realm.io/~/default" },
//                { createTestUser("http://ros.realm.io/auth"), "//ros.realm.io/~/default", "realm://ros.realm.io/~/default" },
//                { createTestUser("https://ros.realm.io/auth"), "ros.realm.io/~/default", "realms://ros.realm.io/~/default" },
//                { createTestUser("https://ros.realm.io/auth"), "//ros.realm.io/~/default", "realms://ros.realm.io/~/default" },
//
//                // Automatically replace http|https with realm|realms
//                { createTestUser(), "http://ros.realm.io/~/default", "realm://ros.realm.io/~/default" },
//                { createTestUser(), "https://ros.realm.io/~/default", "realms://ros.realm.io/~/default" }
//        };
//
//        for (Object[] test : fuzzyInput) {
//            SyncUser user = (SyncUser) test[0];
//            String serverUrlInput = (String) test[1];
//            String resolvedServerUrl = ((String) test[2]).replace("~", user.getIdentity());
//
//            SyncConfiguration config = user.createConfiguration(serverUrlInput).build();
//
//            assertEquals(String.format("Input '%s' did not resolve correctly.", serverUrlInput),
//                    resolvedServerUrl, config.getServerUrl().toString());
//        }
//    }
//
//    @Test
//    public void serverUrl_invalidUrlThrows() {
//        String[] invalidUrls = {
//            null,
//// TODO Should these two fail?
////            "objectserver.realm.io/~/default", // Missing protocol. TODO Should we just default to one?
////            "/~/default", // Missing server
//            "realm://objectserver.realm.io/~/default.realm", // Ending with .realm
//            "realm://objectserver.realm.io/~/default.realm.lock", // Ending with .realm.lock
//            "realm://objectserver.realm.io/~/default.realm.management", // Ending with .realm.management
//            "realm://objectserver.realm.io/<~>/default.realm", // Invalid chars <>
//            "realm://objectserver.realm.io/~/default.realm/", // Ending with /
//            "realm://objectserver.realm.io/~/Αθήνα", // Non-ascii
//            "realm://objectserver.realm.io/~/foo/../bar", // .. is not allowed
//            "realm://objectserver.realm.io/~/foo/./bar", // . is not allowed
//        };
//
//        for (String invalidUrl : invalidUrls) {
//            try {
//                createTestUser().createConfiguration(invalidUrl);
//                fail(invalidUrl + " should have failed.");
//            } catch (IllegalArgumentException ignore) {
//            }
//        }
//    }
//
//    private String makeServerUrl(int len) {
//        StringBuilder builder = new StringBuilder("realm://objectserver.realm.io/~/");
//        for (int i = 0; i < len; i++) {
//            builder.append('A');
//        }
//        return builder.toString();
//    }
//
//    @Test
//    public void serverUrl_length() {
//        int[] lengths = {1, SyncConfiguration.MAX_FILE_NAME_LENGTH - 1,
//                SyncConfiguration.MAX_FILE_NAME_LENGTH, SyncConfiguration.MAX_FILE_NAME_LENGTH + 1, 1000};
//
//        for (int len : lengths) {
//            SyncConfiguration config = createTestUser().createConfiguration(makeServerUrl(len)).build();
//            assertTrue("Length: " + len, config.getRealmFileName().length() <= SyncConfiguration.MAX_FILE_NAME_LENGTH);
//            assertTrue("Length: " + len, config.getPath().length() <= SyncConfiguration.MAX_FULL_PATH_LENGTH);
//        }
//    }
//
//    @Test
//    public void serverUrl_invalidChars() {
//        SyncConfiguration.Builder builder = createTestUser().createConfiguration("realm://objectserver.realm.io/~/?");
//        SyncConfiguration config = builder.build();
//        assertFalse(config.getRealmFileName().contains("?"));
//    }
//
//    @Test
//    public void serverUrl_port() {
//        Map<String, Integer> urlPort = new HashMap<String, Integer>();
//        urlPort.put("realm://objectserver.realm.io/~/default", -1); // default port - handled by sync client
//        urlPort.put("realms://objectserver.realm.io/~/default", -1); // default port - handled by sync client
//        urlPort.put("realm://objectserver.realm.io:8080/~/default", 8080);
//        urlPort.put("realms://objectserver.realm.io:2443/~/default", 2443);
//
//        for (String url : urlPort.keySet()) {
//            SyncConfiguration config = createTestUser().createConfiguration(url).build();
//            assertEquals(urlPort.get(url).intValue(), config.getServerUrl().getPort());
//        }
//    }
//
//    @Test
//    public void errorHandler() {
//        SyncConfiguration.Builder builder = createTestUser().createConfiguration("realm://objectserver.realm.io/default");
//        SyncSession.ErrorHandler errorHandler = new SyncSession.ErrorHandler() {
//            @Override
//            public void onError(SyncSession session, ObjectServerError error) {
//
//            }
//        };
//        SyncConfiguration config = builder.errorHandler(errorHandler).build();
//        assertEquals(errorHandler, config.getErrorHandler());
//    }
//
//    @Test
//    public void errorHandler_fromSyncManager() {
//        // Set default error handler
//        SyncSession.ErrorHandler errorHandler = new SyncSession.ErrorHandler() {
//            @Override
//            public void onError(SyncSession session, ObjectServerError error) {
//
//            }
//        };
//        SyncManager.setDefaultSessionErrorHandler(errorHandler);
//
//        // Create configuration using the default handler
//        SyncUser user = createTestUser();
//        String url = "realm://objectserver.realm.io/default";
//        SyncConfiguration config = user.createConfiguration(url).build();
//        assertEquals(errorHandler, config.getErrorHandler());
//        SyncManager.setDefaultSessionErrorHandler(null);
//    }
//
//
//    @Test
//    public void errorHandler_nullThrows() {
//        SyncUser user = createTestUser();
//        String url = "realm://objectserver.realm.io/default";
//        SyncConfiguration.Builder builder = user.createConfiguration(url);
//
//        try {
//            builder.errorHandler(null);
//        } catch (IllegalArgumentException ignore) {
//        }
//    }
//
//    @Test
//    public void equals() {
//        SyncUser user = createTestUser();
//        String url = "realm://objectserver.realm.io/default";
//        SyncConfiguration config = user.createConfiguration(url)
//                .build();
//        assertTrue(config.equals(config));
//    }
//
//    @Test
//    public void equals_same() {
//        SyncUser user = createTestUser();
//        String url = "realm://objectserver.realm.io/default";
//        SyncConfiguration config1 = user.createConfiguration(url).build();
//        SyncConfiguration config2 = user.createConfiguration(url).build();
//
//        assertTrue(config1.equals(config2));
//    }
//
//    @Test
//    public void equals_not() {
//        SyncUser user = createTestUser();
//        String url1 = "realm://objectserver.realm.io/default1";
//        String url2 = "realm://objectserver.realm.io/default2";
//        SyncConfiguration config1 = user.createConfiguration(url1).build();
//        SyncConfiguration config2 = user.createConfiguration(url2).build();
//        assertFalse(config1.equals(config2));
//    }
//
//    @Test
//    public void hashCode_equal() {
//        SyncUser user = createTestUser();
//        String url = "realm://objectserver.realm.io/default";
//        SyncConfiguration config = user.createConfiguration(url)
//                .build();
//
//        assertEquals(config.hashCode(), config.hashCode());
//    }
//
//    @Test
//    public void hashCode_notEquals() {
//        SyncUser user = createTestUser();
//        String url1 = "realm://objectserver.realm.io/default1";
//        String url2 = "realm://objectserver.realm.io/default2";
//        SyncConfiguration config1 = user.createConfiguration(url1).build();
//        SyncConfiguration config2 = user.createConfiguration(url2).build();
//        assertNotEquals(config1.hashCode(), config2.hashCode());
//    }
//
//    @Test
//    public void get_syncSpecificValues() {
//        SyncUser user = createTestUser();
//        String url = "realm://objectserver.realm.io/default";
//        SyncConfiguration config = user.createConfiguration(url).build();
//        assertTrue(user.equals(config.getUser()));
//        assertEquals("realm://objectserver.realm.io/default", config.getServerUrl().toString());
//        assertFalse(config.shouldDeleteRealmOnLogout());
//        assertTrue(config.isSyncConfiguration());
//    }
//
//    @Test
//    public void encryption() {
//       SyncUser user = createTestUser();
//       String url = "realm://objectserver.realm.io/default";
//       SyncConfiguration config = user.createConfiguration(url)
//               .encryptionKey(TestHelper.getRandomKey())
//               .build();
//       assertNotNull(config.getEncryptionKey());
//    }
//
//    @Test(expected = IllegalArgumentException.class)
//    public void encryption_invalid_null() {
//       SyncUser user = createTestUser();
//       String url = "realm://objectserver.realm.io/default";
//
//       user.createConfiguration(url).encryptionKey(null);
//    }
//
//    @Test(expected = IllegalArgumentException.class)
//    public void encryption_invalid_wrong_length() {
//        SyncUser user = createTestUser();
//        String url = "realm://objectserver.realm.io/default";
//
//        user.createConfiguration(url).encryptionKey(new byte[]{1, 2, 3});
//    }
//
//    @Test(expected = IllegalArgumentException.class)
//    public void directory_null() {
//        SyncUser user = createTestUser();
//        String url = "realm://objectserver.realm.io/default";
//        user.createConfiguration(url).directory(null);
//    }
//
//    @Test(expected = IllegalArgumentException.class)
//    public void directory_writeProtectedDir() {
//        SyncUser user = createTestUser();
//        String url = "realm://objectserver.realm.io/default";
//
//        File dir = new File("/");
//        user.createConfiguration(url).directory(dir);
//    }
//
//    @Test
//    public void directory_dirIsAFile() throws IOException {
//        SyncUser user = createTestUser();
//        String url = "realm://objectserver.realm.io/default";
//
//        File dir = configFactory.getRoot();
//        File file = new File(dir, "dummyfile");
//        assertTrue(file.createNewFile());
//        thrown.expect(IllegalArgumentException.class);
//        user.createConfiguration(url).directory(file);
//        file.delete(); // clean up
//    }
//
//    @Ignore("deleteRealmOnLogout is not supported yet")
//    @Test
//    public void deleteOnLogout() {
//        SyncUser user = createTestUser();
//        String url = "realm://objectserver.realm.io/default";
//
//        SyncConfiguration config = user.createConfiguration(url)
//                //.deleteRealmOnLogout()
//                .build();
//        assertTrue(config.shouldDeleteRealmOnLogout());
//    }
//
//    @Test
//    public void initialData() {
//        SyncUser user = createTestUser();
//        String url = "realm://objectserver.realm.io/default";
//
//        SyncConfiguration config = configFactory.createSyncConfigurationBuilder(user, url)
//                .schema(StringOnly.class)
//                .initialData(new Realm.Transaction() {
//                    @Override
//                    public void execute(Realm realm) {
//                        StringOnly stringOnly = realm.createObject(StringOnly.class);
//                        stringOnly.setChars("TEST 42");
//                    }
//                })
//                .build();
//
//        assertNotNull(config.getInitialDataTransaction());
//
//        // open the first time - initialData must be triggered
//        Realm realm1 = Realm.getInstance(config);
//        RealmResults<StringOnly> results = realm1.where(StringOnly.class).findAll();
//        assertEquals(1, results.size());
//        assertEquals("TEST 42", results.first().getChars());
//        realm1.close();
//
//        // open the second time - initialData must not be triggered
//        Realm realm2 = Realm.getInstance(config);
//        assertEquals(1, realm2.where(StringOnly.class).count());
//        realm2.close();
//    }
//
//    @Test
//    public void defaultRxFactory() {
//        SyncUser user = createTestUser();
//        String url = "realm://objectserver.realm.io/default";
//        SyncConfiguration config = user.createConfiguration(url).build();
//
//        assertNotNull(config.getRxFactory());
//    }
//
//    @Test
//    public void toString_nonEmpty() {
//        SyncUser user = createTestUser();
//        String url = "realm://objectserver.realm.io/default";
//        SyncConfiguration config = user.createConfiguration(url).build();
//
//        String configStr = config.toString();
//        assertTrue(configStr != null && !configStr.isEmpty());
//    }
//
//    // Check that it is possible for multiple users to reference the same Realm URL while each user still use their
//    // own copy on the filesystem. This is e.g. what happens if a Realm is shared using a PermissionOffer.
//    @Test
//    public void multipleUsersReferenceSameRealm() {
//        SyncUser user1 = createNamedTestUser("user1");
//        SyncUser user2 = createNamedTestUser("user2");
//        String sharedUrl = "realm://ros.realm.io/42/default";
//        SyncConfiguration config1 = user1.createConfiguration(sharedUrl)
//                .modules(new StringOnlyModule())
//                .build();
//        Realm realm1 = Realm.getInstance(config1);
//        SyncConfiguration config2 = user2.createConfiguration(sharedUrl)
//                .modules(new StringOnlyModule())
//                .build();
//        Realm realm2 = null;
//
//        // Verify that two different configurations can be used for the same URL
//        try {
//            realm2 = Realm.getInstance(config1);
//        } finally {
//            realm1.close();
//            if (realm2 != null) {
//                realm2.close();
//            }
//        }
//
//        // Verify that we actually save two different files
//        assertNotEquals(config1.getPath(), config2.getPath());
//    }
//
//    @Test
//    public void getDefaultConfiguration_throwsIfNotLoggedIn() {
//        SyncUser user = createTestUser();
//        user.logOut();
//        try {
//            user.getDefaultConfiguration();
//            fail();
//        } catch (IllegalStateException e) {
//            assertTrue(e.getMessage().startsWith("The default configuration can only be created for users that are logged in."));
//        }
//    }
//
//    @Test
//    public void getDefaultConfiguration_isFullySynchronized() {
//        SyncUser user = createTestUser();
//        SyncConfiguration config = user.getDefaultConfiguration();
//        assertFalse(config.isFullySynchronizedRealm());
//    }
//
//    @Test
//    public void automatic_convertsAuthUrl() {
//        Object[][] input = {
//                // AuthUrl -> Expected Realm URL
//                { "http://ros.realm.io/auth", "realm://ros.realm.io/default" },
//                { "http://ros.realm.io:7777", "realm://ros.realm.io:7777/default" },
//                { "http://127.0.0.1/auth", "realm://127.0.0.1/default" },
//                { "HTTP://ros.realm.io" , "realm://ros.realm.io/default" },
//
//                { "https://ros.realm.io/auth", "realms://ros.realm.io/default" },
//                { "https://ros.realm.io:7777", "realms://ros.realm.io:7777/default" },
//                { "https://127.0.0.1/auth", "realms://127.0.0.1/default" },
//                { "HTTPS://ros.realm.io" , "realms://ros.realm.io/default" },
//                // with port
//                { "http://192.168.1.65:9080" , "realm://192.168.1.65:9080/default" },
//                { "http://192.168.1.65:9080/auth" , "realm://192.168.1.65:9080/default" },
//                { "https://192.168.1.65:9080/auth" , "realms://192.168.1.65:9080/default" },
//        };
//
//        for (Object[] test : input) {
//            String authUrl = (String) test[0];
//            String realmUrl = (String) test[1];
//
//            SyncUser user = createTestUser(authUrl);
//            SyncConfiguration config = user.getDefaultConfiguration();
//            URI url = config.getServerUrl();
//            assertEquals(realmUrl, url.toString());
//            user.logOut();
//        }
//    }
//
//    @Test
//    public void clientResyncMode() {
//        SyncUser user = createTestUser();
//        String url = "realm://objectserver.realm.io/default";
//
//        // Default mode for full Realms
//        SyncConfiguration config = user.createConfiguration(url)
//                .fullSynchronization()
//                .build();
//        assertEquals(ClientResyncMode.RECOVER_LOCAL_REALM, config.getClientResyncMode());
//
//        // Default mode for query-based Realms
//        config = user.createConfiguration(url).build();
//        assertEquals(ClientResyncMode.MANUAL, config.getClientResyncMode());
//
//        // Manually set the mode
//        config = user.createConfiguration(url)
//                .clientResyncMode(ClientResyncMode.MANUAL)
//                .build();
//        assertEquals(ClientResyncMode.MANUAL, config.getClientResyncMode());
//    }
//
//    @Test
//    public void clientResyncMode_throwsOnNull() {
//        SyncUser user = createTestUser();
//        String url = "realm://objectserver.realm.io/default";
//        SyncConfiguration.Builder config = user.createConfiguration(url);
//        try {
//            //noinspection ConstantConditions
//            config.clientResyncMode(null);
//            fail();
//        } catch (IllegalArgumentException ignore) {
//        }
//    }
//
//    @Test
//    public void clientResyncMode_throwsIfNotManualForQueryBasedRealms() {
//        SyncUser user = createTestUser();
//        String url = "realm://objectserver.realm.io/default";
//        SyncConfiguration.Builder config = user.createConfiguration(url)
//                .clientResyncMode(ClientResyncMode.RECOVER_LOCAL_REALM);
//        try {
//            //noinspection ConstantConditions
//            config.build();
//            fail();
//        } catch (IllegalStateException ignore) {
//        }
//    }
//}
=======
/*
 * Copyright 2016 Realm Inc.
 *
 * Licensed under the Apache License, Version 2.0 (the "License");
 * you may not use this file except in compliance with the License.
 * You may obtain a copy of the License at
 *
 * http://www.apache.org/licenses/LICENSE-2.0
 *
 * Unless required by applicable law or agreed to in writing, software
 * distributed under the License is distributed on an "AS IS" BASIS,
 * WITHOUT WARRANTIES OR CONDITIONS OF ANY KIND, either express or implied.
 * See the License for the specific language governing permissions and
 * limitations under the License.
 */

package io.realm;

import androidx.test.platform.app.InstrumentationRegistry;
import androidx.test.ext.junit.runners.AndroidJUnit4;

import org.junit.After;
import org.junit.Before;
import org.junit.Ignore;
import org.junit.Rule;
import org.junit.Test;
import org.junit.rules.ExpectedException;
import org.junit.rules.TemporaryFolder;
import org.junit.runner.RunWith;

import java.io.File;
import java.io.IOException;
import java.net.URI;
import java.util.HashMap;
import java.util.Map;

import io.realm.entities.StringOnly;
import io.realm.objectserver.utils.StringOnlyModule;
import io.realm.rule.RunInLooperThread;

import static io.realm.SyncTestUtils.createNamedTestUser;
import static io.realm.SyncTestUtils.createTestUser;
import static org.junit.Assert.assertEquals;
import static org.junit.Assert.assertFalse;
import static org.junit.Assert.assertNotEquals;
import static org.junit.Assert.assertNotNull;
import static org.junit.Assert.assertTrue;
import static org.junit.Assert.fail;

@Ignore("FIXME: RealmApp Refactor")
@RunWith(AndroidJUnit4.class)
public class SyncConfigurationTests {
    @Rule
    public final TestSyncConfigurationFactory configFactory = new TestSyncConfigurationFactory();

    @Rule
    public final RunInLooperThread looperThread = new RunInLooperThread();

    @Rule
    public final TemporaryFolder tempFolder = new TemporaryFolder();

    @Rule
    public final ExpectedException thrown = ExpectedException.none();

    @Before
    public void setUp() {
        Realm.init(InstrumentationRegistry.getInstrumentation().getTargetContext());
    }

    @After
    public void tearDown() {
        UserStore userStore = SyncManager.getUserStore();
        for (SyncUser syncUser : userStore.allUsers()) {
            userStore.remove(syncUser.getIdentity(), syncUser.getAuthenticationUrl().toString());
        }
    }

    @Test
    public void user_invalidUserThrows() {
        SyncUser user = createTestUser(0); // Create user that has expired credentials
        try {
            user.createConfiguration("realm://ros.realm.io/default");
        } catch (IllegalStateException ignore) {
        }
    }

    @Test
    public void serverUrl_setsFolderAndFileName() {
        SyncUser user = createTestUser();
        String identity = user.getIdentity();
        String[][] validUrls = {
                // <URL>, <Folder>, <FileName>
                { "realm://objectserver.realm.io/~/default", "realm-object-server/" + identity + "/" + identity, "default" },
                { "realm://objectserver.realm.io/~/sub/default", "realm-object-server/" + identity + "/" + identity + "/sub", "default" }
        };

        for (String[] validUrl : validUrls) {
            String serverUrl  = validUrl[0];
            String expectedFolder = validUrl[1];
            String expectedFileName = validUrl[2];

            SyncConfiguration config = user.createConfiguration(serverUrl).build();

            assertEquals(new File(InstrumentationRegistry.getInstrumentation().getContext().getFilesDir(), expectedFolder), config.getRealmDirectory());
            assertEquals(expectedFileName, config.getRealmFileName());
        }
    }

    @Test
    public void serverUrl_flexibleInput() {
        // Check that the serverUrl accept a wide range of input
        Object[][] fuzzyInput = {
                // Only path -> Use auth server as basis for server url, but ignore port if set
                { createTestUser("http://ros.realm.io/auth"),      "/~/default", "realm://ros.realm.io/~/default" },
                { createTestUser("http://ros.realm.io:7777/auth"), "/~/default", "realm://ros.realm.io/~/default" },
                { createTestUser("https://ros.realm.io/auth"),     "/~/default", "realms://ros.realm.io/~/default" },
                { createTestUser("https://127.0.0.1/auth"),        "/~/default", "realms://127.0.0.1/~/default" },

                { createTestUser("http://ros.realm.io/auth"),      "~/default",  "realm://ros.realm.io/~/default" },
                { createTestUser("http://ros.realm.io:7777/auth"), "~/default",  "realm://ros.realm.io/~/default" },
                { createTestUser("https://ros.realm.io/auth"),     "~/default",  "realms://ros.realm.io/~/default" },
                { createTestUser("https://127.0.0.1/auth"),        "~/default",  "realms://127.0.0.1/~/default" },

                // Check that the same name used for server and name doesn't crash
                { createTestUser("http://ros.realm.io/auth"),      "~/ros.realm.io",  "realm://ros.realm.io/~/ros.realm.io" },

                // Forgot schema -> Use the one from the auth url
                { createTestUser("http://ros.realm.io/auth"), "ros.realm.io/~/default", "realm://ros.realm.io/~/default" },
                { createTestUser("http://ros.realm.io/auth"), "//ros.realm.io/~/default", "realm://ros.realm.io/~/default" },
                { createTestUser("https://ros.realm.io/auth"), "ros.realm.io/~/default", "realms://ros.realm.io/~/default" },
                { createTestUser("https://ros.realm.io/auth"), "//ros.realm.io/~/default", "realms://ros.realm.io/~/default" },

                // Automatically replace http|https with realm|realms
                { createTestUser(), "http://ros.realm.io/~/default", "realm://ros.realm.io/~/default" },
                { createTestUser(), "https://ros.realm.io/~/default", "realms://ros.realm.io/~/default" }
        };

        for (Object[] test : fuzzyInput) {
            SyncUser user = (SyncUser) test[0];
            String serverUrlInput = (String) test[1];
            String resolvedServerUrl = ((String) test[2]).replace("~", user.getIdentity());

            SyncConfiguration config = user.createConfiguration(serverUrlInput).build();

            assertEquals(String.format("Input '%s' did not resolve correctly.", serverUrlInput),
                    resolvedServerUrl, config.getServerUrl().toString());
        }
    }

    @Test
    public void serverUrl_invalidUrlThrows() {
        String[] invalidUrls = {
            null,
// TODO Should these two fail?
//            "objectserver.realm.io/~/default", // Missing protocol. TODO Should we just default to one?
//            "/~/default", // Missing server
            "realm://objectserver.realm.io/~/default.realm", // Ending with .realm
            "realm://objectserver.realm.io/~/default.realm.lock", // Ending with .realm.lock
            "realm://objectserver.realm.io/~/default.realm.management", // Ending with .realm.management
            "realm://objectserver.realm.io/<~>/default.realm", // Invalid chars <>
            "realm://objectserver.realm.io/~/default.realm/", // Ending with /
            "realm://objectserver.realm.io/~/Αθήνα", // Non-ascii
            "realm://objectserver.realm.io/~/foo/../bar", // .. is not allowed
            "realm://objectserver.realm.io/~/foo/./bar", // . is not allowed
        };

        for (String invalidUrl : invalidUrls) {
            try {
                createTestUser().createConfiguration(invalidUrl);
                fail(invalidUrl + " should have failed.");
            } catch (IllegalArgumentException ignore) {
            }
        }
    }

    private String makeServerUrl(int len) {
        StringBuilder builder = new StringBuilder("realm://objectserver.realm.io/~/");
        for (int i = 0; i < len; i++) {
            builder.append('A');
        }
        return builder.toString();
    }

    @Test
    public void serverUrl_length() {
        int[] lengths = {1, SyncConfiguration.MAX_FILE_NAME_LENGTH - 1,
                SyncConfiguration.MAX_FILE_NAME_LENGTH, SyncConfiguration.MAX_FILE_NAME_LENGTH + 1, 1000};

        for (int len : lengths) {
            SyncConfiguration config = createTestUser().createConfiguration(makeServerUrl(len)).build();
            assertTrue("Length: " + len, config.getRealmFileName().length() <= SyncConfiguration.MAX_FILE_NAME_LENGTH);
            assertTrue("Length: " + len, config.getPath().length() <= SyncConfiguration.MAX_FULL_PATH_LENGTH);
        }
    }

    @Test
    public void serverUrl_invalidChars() {
        SyncConfiguration.Builder builder = createTestUser().createConfiguration("realm://objectserver.realm.io/~/?");
        SyncConfiguration config = builder.build();
        assertFalse(config.getRealmFileName().contains("?"));
    }

    @Test
    public void serverUrl_port() {
        Map<String, Integer> urlPort = new HashMap<String, Integer>();
        urlPort.put("realm://objectserver.realm.io/~/default", -1); // default port - handled by sync client
        urlPort.put("realms://objectserver.realm.io/~/default", -1); // default port - handled by sync client
        urlPort.put("realm://objectserver.realm.io:8080/~/default", 8080);
        urlPort.put("realms://objectserver.realm.io:2443/~/default", 2443);

        for (String url : urlPort.keySet()) {
            SyncConfiguration config = createTestUser().createConfiguration(url).build();
            assertEquals(urlPort.get(url).intValue(), config.getServerUrl().getPort());
        }
    }

    @Test
    public void errorHandler() {
        SyncConfiguration.Builder builder = createTestUser().createConfiguration("realm://objectserver.realm.io/default");
        SyncSession.ErrorHandler errorHandler = new SyncSession.ErrorHandler() {
            @Override
            public void onError(SyncSession session, ObjectServerError error) {

            }
        };
        SyncConfiguration config = builder.errorHandler(errorHandler).build();
        assertEquals(errorHandler, config.getErrorHandler());
    }

    @Test
    public void errorHandler_fromSyncManager() {
        // Set default error handler
        SyncSession.ErrorHandler errorHandler = new SyncSession.ErrorHandler() {
            @Override
            public void onError(SyncSession session, ObjectServerError error) {

            }
        };
        SyncManager.setDefaultSessionErrorHandler(errorHandler);

        // Create configuration using the default handler
        SyncUser user = createTestUser();
        String url = "realm://objectserver.realm.io/default";
        SyncConfiguration config = user.createConfiguration(url).build();
        assertEquals(errorHandler, config.getErrorHandler());
        SyncManager.setDefaultSessionErrorHandler(null);
    }


    @Test
    public void errorHandler_nullThrows() {
        SyncUser user = createTestUser();
        String url = "realm://objectserver.realm.io/default";
        SyncConfiguration.Builder builder = user.createConfiguration(url);

        try {
            builder.errorHandler(null);
        } catch (IllegalArgumentException ignore) {
        }
    }

    @Test
    public void equals() {
        SyncUser user = createTestUser();
        String url = "realm://objectserver.realm.io/default";
        SyncConfiguration config = user.createConfiguration(url)
                .build();
        assertTrue(config.equals(config));
    }

    @Test
    public void equals_same() {
        SyncUser user = createTestUser();
        String url = "realm://objectserver.realm.io/default";
        SyncConfiguration config1 = user.createConfiguration(url).build();
        SyncConfiguration config2 = user.createConfiguration(url).build();

        assertTrue(config1.equals(config2));
    }

    @Test
    public void equals_not() {
        SyncUser user = createTestUser();
        String url1 = "realm://objectserver.realm.io/default1";
        String url2 = "realm://objectserver.realm.io/default2";
        SyncConfiguration config1 = user.createConfiguration(url1).build();
        SyncConfiguration config2 = user.createConfiguration(url2).build();
        assertFalse(config1.equals(config2));
    }

    @Test
    public void hashCode_equal() {
        SyncUser user = createTestUser();
        String url = "realm://objectserver.realm.io/default";
        SyncConfiguration config = user.createConfiguration(url)
                .build();

        assertEquals(config.hashCode(), config.hashCode());
    }

    @Test
    public void hashCode_notEquals() {
        SyncUser user = createTestUser();
        String url1 = "realm://objectserver.realm.io/default1";
        String url2 = "realm://objectserver.realm.io/default2";
        SyncConfiguration config1 = user.createConfiguration(url1).build();
        SyncConfiguration config2 = user.createConfiguration(url2).build();
        assertNotEquals(config1.hashCode(), config2.hashCode());
    }

    @Test
    public void get_syncSpecificValues() {
        SyncUser user = createTestUser();
        String url = "realm://objectserver.realm.io/default";
        SyncConfiguration config = user.createConfiguration(url).build();
        assertTrue(user.equals(config.getUser()));
        assertEquals("realm://objectserver.realm.io/default", config.getServerUrl().toString());
        assertFalse(config.shouldDeleteRealmOnLogout());
        assertTrue(config.isSyncConfiguration());
    }

    @Test
    public void encryption() {
       SyncUser user = createTestUser();
       String url = "realm://objectserver.realm.io/default";
       SyncConfiguration config = user.createConfiguration(url)
               .encryptionKey(TestHelper.getRandomKey())
               .build();
       assertNotNull(config.getEncryptionKey());
    }

    @Test(expected = IllegalArgumentException.class)
    public void encryption_invalid_null() {
       SyncUser user = createTestUser();
       String url = "realm://objectserver.realm.io/default";

       user.createConfiguration(url).encryptionKey(null);
    }

    @Test(expected = IllegalArgumentException.class)
    public void encryption_invalid_wrong_length() {
        SyncUser user = createTestUser();
        String url = "realm://objectserver.realm.io/default";

        user.createConfiguration(url).encryptionKey(new byte[]{1, 2, 3});
    }

    @Test(expected = IllegalArgumentException.class)
    public void directory_null() {
        SyncUser user = createTestUser();
        String url = "realm://objectserver.realm.io/default";
        user.createConfiguration(url).directory(null);
    }

    @Test(expected = IllegalArgumentException.class)
    public void directory_writeProtectedDir() {
        SyncUser user = createTestUser();
        String url = "realm://objectserver.realm.io/default";

        File dir = new File("/");
        user.createConfiguration(url).directory(dir);
    }

    @Test
    public void directory_dirIsAFile() throws IOException {
        SyncUser user = createTestUser();
        String url = "realm://objectserver.realm.io/default";

        File dir = configFactory.getRoot();
        File file = new File(dir, "dummyfile");
        assertTrue(file.createNewFile());
        thrown.expect(IllegalArgumentException.class);
        user.createConfiguration(url).directory(file);
        file.delete(); // clean up
    }

    @Ignore("deleteRealmOnLogout is not supported yet")
    @Test
    public void deleteOnLogout() {
        SyncUser user = createTestUser();
        String url = "realm://objectserver.realm.io/default";

        SyncConfiguration config = user.createConfiguration(url)
                //.deleteRealmOnLogout()
                .build();
        assertTrue(config.shouldDeleteRealmOnLogout());
    }

    @Test
    public void initialData() {
        SyncUser user = createTestUser();
        String url = "realm://objectserver.realm.io/default";

        SyncConfiguration config = configFactory.createSyncConfigurationBuilder(user, url)
                .schema(StringOnly.class)
                .initialData(new Realm.Transaction() {
                    @Override
                    public void execute(Realm realm) {
                        StringOnly stringOnly = realm.createObject(StringOnly.class);
                        stringOnly.setChars("TEST 42");
                    }
                })
                .build();

        assertNotNull(config.getInitialDataTransaction());

        // open the first time - initialData must be triggered
        Realm realm1 = Realm.getInstance(config);
        RealmResults<StringOnly> results = realm1.where(StringOnly.class).findAll();
        assertEquals(1, results.size());
        assertEquals("TEST 42", results.first().getChars());
        realm1.close();

        // open the second time - initialData must not be triggered
        Realm realm2 = Realm.getInstance(config);
        assertEquals(1, realm2.where(StringOnly.class).count());
        realm2.close();
    }

    @Test
    public void defaultRxFactory() {
        SyncUser user = createTestUser();
        String url = "realm://objectserver.realm.io/default";
        SyncConfiguration config = user.createConfiguration(url).build();

        assertNotNull(config.getRxFactory());
    }

    @Test
    public void toString_nonEmpty() {
        SyncUser user = createTestUser();
        String url = "realm://objectserver.realm.io/default";
        SyncConfiguration config = user.createConfiguration(url).build();

        String configStr = config.toString();
        assertTrue(configStr != null && !configStr.isEmpty());
    }

    // Check that it is possible for multiple users to reference the same Realm URL while each user still use their
    // own copy on the filesystem. This is e.g. what happens if a Realm is shared using a PermissionOffer.
    @Test
    public void multipleUsersReferenceSameRealm() {
        SyncUser user1 = createNamedTestUser("user1");
        SyncUser user2 = createNamedTestUser("user2");
        String sharedUrl = "realm://ros.realm.io/42/default";
        SyncConfiguration config1 = user1.createConfiguration(sharedUrl)
                .modules(new StringOnlyModule())
                .build();
        Realm realm1 = Realm.getInstance(config1);
        SyncConfiguration config2 = user2.createConfiguration(sharedUrl)
                .modules(new StringOnlyModule())
                .build();
        Realm realm2 = null;

        // Verify that two different configurations can be used for the same URL
        try {
            realm2 = Realm.getInstance(config1);
        } finally {
            realm1.close();
            if (realm2 != null) {
                realm2.close();
            }
        }

        // Verify that we actually save two different files
        assertNotEquals(config1.getPath(), config2.getPath());
    }

    @Test
    public void getDefaultConfiguration_throwsIfNotLoggedIn() {
        SyncUser user = createTestUser();
        user.logOut();
        try {
            user.getDefaultConfiguration();
            fail();
        } catch (IllegalStateException e) {
            assertTrue(e.getMessage().startsWith("The default configuration can only be created for users that are logged in."));
        }
    }

    @Test
    public void automatic_convertsAuthUrl() {
        Object[][] input = {
                // AuthUrl -> Expected Realm URL
                { "http://ros.realm.io/auth", "realm://ros.realm.io/default" },
                { "http://ros.realm.io:7777", "realm://ros.realm.io:7777/default" },
                { "http://127.0.0.1/auth", "realm://127.0.0.1/default" },
                { "HTTP://ros.realm.io" , "realm://ros.realm.io/default" },

                { "https://ros.realm.io/auth", "realms://ros.realm.io/default" },
                { "https://ros.realm.io:7777", "realms://ros.realm.io:7777/default" },
                { "https://127.0.0.1/auth", "realms://127.0.0.1/default" },
                { "HTTPS://ros.realm.io" , "realms://ros.realm.io/default" },
                // with port
                { "http://192.168.1.65:9080" , "realm://192.168.1.65:9080/default" },
                { "http://192.168.1.65:9080/auth" , "realm://192.168.1.65:9080/default" },
                { "https://192.168.1.65:9080/auth" , "realms://192.168.1.65:9080/default" },
        };

        for (Object[] test : input) {
            String authUrl = (String) test[0];
            String realmUrl = (String) test[1];

            SyncUser user = createTestUser(authUrl);
            SyncConfiguration config = user.getDefaultConfiguration();
            URI url = config.getServerUrl();
            assertEquals(realmUrl, url.toString());
            user.logOut();
        }
    }

    @Test
    public void clientResyncMode() {
        SyncUser user = createTestUser();
        String url = "realm://objectserver.realm.io/default";

        // Default mode for full Realms
        SyncConfiguration config = user.createConfiguration(url).build();
        assertEquals(ClientResyncMode.RECOVER_LOCAL_REALM, config.getClientResyncMode());

        // Manually set the mode
        config = user.createConfiguration(url)
                .clientResyncMode(ClientResyncMode.MANUAL)
                .build();
        assertEquals(ClientResyncMode.MANUAL, config.getClientResyncMode());
    }

    @Test
    public void clientResyncMode_throwsOnNull() {
        SyncUser user = createTestUser();
        String url = "realm://objectserver.realm.io/default";
        SyncConfiguration.Builder config = user.createConfiguration(url);
        try {
            //noinspection ConstantConditions
            config.clientResyncMode(null);
            fail();
        } catch (IllegalArgumentException ignore) {
        }
    }
}
>>>>>>> 88148902
<|MERGE_RESOLUTION|>--- conflicted
+++ resolved
@@ -1,571 +1,3 @@
-<<<<<<< HEAD
-///*
-// * Copyright 2016 Realm Inc.
-// *
-// * Licensed under the Apache License, Version 2.0 (the "License");
-// * you may not use this file except in compliance with the License.
-// * You may obtain a copy of the License at
-// *
-// * http://www.apache.org/licenses/LICENSE-2.0
-// *
-// * Unless required by applicable law or agreed to in writing, software
-// * distributed under the License is distributed on an "AS IS" BASIS,
-// * WITHOUT WARRANTIES OR CONDITIONS OF ANY KIND, either express or implied.
-// * See the License for the specific language governing permissions and
-// * limitations under the License.
-// */
-//
-//package io.realm;
-//
-//import android.support.test.InstrumentationRegistry;
-//import android.support.test.runner.AndroidJUnit4;
-//
-//import org.junit.After;
-//import org.junit.Before;
-//import org.junit.Ignore;
-//import org.junit.Rule;
-//import org.junit.Test;
-//import org.junit.rules.ExpectedException;
-//import org.junit.rules.TemporaryFolder;
-//import org.junit.runner.RunWith;
-//
-//import java.io.File;
-//import java.io.IOException;
-//import java.net.URI;
-//import java.util.HashMap;
-//import java.util.Map;
-//
-//import io.realm.entities.StringOnly;
-//import io.realm.objectserver.utils.StringOnlyModule;
-//import io.realm.rule.RunInLooperThread;
-//
-//import static io.realm.SyncTestUtils.createNamedTestUser;
-//import static io.realm.SyncTestUtils.createTestUser;
-//import static org.junit.Assert.assertEquals;
-//import static org.junit.Assert.assertFalse;
-//import static org.junit.Assert.assertNotEquals;
-//import static org.junit.Assert.assertNotNull;
-//import static org.junit.Assert.assertTrue;
-//import static org.junit.Assert.fail;
-//
-//@RunWith(AndroidJUnit4.class)
-//public class SyncConfigurationTests {
-//    @Rule
-//    public final TestSyncConfigurationFactory configFactory = new TestSyncConfigurationFactory();
-//
-//    @Rule
-//    public final RunInLooperThread looperThread = new RunInLooperThread();
-//
-//    @Rule
-//    public final TemporaryFolder tempFolder = new TemporaryFolder();
-//
-//    @Rule
-//    public final ExpectedException thrown = ExpectedException.none();
-//
-//    @Before
-//    public void setUp() {
-//        Realm.init(InstrumentationRegistry.getTargetContext());
-//    }
-//
-//    @After
-//    public void tearDown() {
-//        UserStore userStore = SyncManager.getUserStore();
-//        for (SyncUser syncUser : userStore.allUsers()) {
-//            userStore.remove(syncUser.getIdentity(), syncUser.getAuthenticationUrl().toString());
-//        }
-//    }
-//
-//    @Test
-//    public void user_invalidUserThrows() {
-//        SyncUser user = createTestUser(0); // Create user that has expired credentials
-//        try {
-//            user.createConfiguration("realm://ros.realm.io/default");
-//        } catch (IllegalStateException ignore) {
-//        }
-//    }
-//
-//    @Test
-//    public void serverUrl_setsFolderAndFileName() {
-//        SyncUser user = createTestUser();
-//        String identity = user.getIdentity();
-//        String[][] validUrls = {
-//                // <URL>, <Folder>, <FileName>
-//                { "realm://objectserver.realm.io/~/default", "realm-object-server/" + identity + "/" + identity, "default" },
-//                { "realm://objectserver.realm.io/~/sub/default", "realm-object-server/" + identity + "/" + identity + "/sub", "default" }
-//        };
-//
-//        for (String[] validUrl : validUrls) {
-//            String serverUrl  = validUrl[0];
-//            String expectedFolder = validUrl[1];
-//            String expectedFileName = validUrl[2];
-//
-//            SyncConfiguration config = user.createConfiguration(serverUrl).build();
-//
-//            assertEquals(new File(InstrumentationRegistry.getContext().getFilesDir(), expectedFolder), config.getRealmDirectory());
-//            assertEquals(expectedFileName, config.getRealmFileName());
-//        }
-//    }
-//
-//    @Test
-//    public void serverUrl_flexibleInput() {
-//        // Check that the serverUrl accept a wide range of input
-//        Object[][] fuzzyInput = {
-//                // Only path -> Use auth server as basis for server url, but ignore port if set
-//                { createTestUser("http://ros.realm.io/auth"),      "/~/default", "realm://ros.realm.io/~/default" },
-//                { createTestUser("http://ros.realm.io:7777/auth"), "/~/default", "realm://ros.realm.io/~/default" },
-//                { createTestUser("https://ros.realm.io/auth"),     "/~/default", "realms://ros.realm.io/~/default" },
-//                { createTestUser("https://127.0.0.1/auth"),        "/~/default", "realms://127.0.0.1/~/default" },
-//
-//                { createTestUser("http://ros.realm.io/auth"),      "~/default",  "realm://ros.realm.io/~/default" },
-//                { createTestUser("http://ros.realm.io:7777/auth"), "~/default",  "realm://ros.realm.io/~/default" },
-//                { createTestUser("https://ros.realm.io/auth"),     "~/default",  "realms://ros.realm.io/~/default" },
-//                { createTestUser("https://127.0.0.1/auth"),        "~/default",  "realms://127.0.0.1/~/default" },
-//
-//                // Check that the same name used for server and name doesn't crash
-//                { createTestUser("http://ros.realm.io/auth"),      "~/ros.realm.io",  "realm://ros.realm.io/~/ros.realm.io" },
-//
-//                // Forgot schema -> Use the one from the auth url
-//                { createTestUser("http://ros.realm.io/auth"), "ros.realm.io/~/default", "realm://ros.realm.io/~/default" },
-//                { createTestUser("http://ros.realm.io/auth"), "//ros.realm.io/~/default", "realm://ros.realm.io/~/default" },
-//                { createTestUser("https://ros.realm.io/auth"), "ros.realm.io/~/default", "realms://ros.realm.io/~/default" },
-//                { createTestUser("https://ros.realm.io/auth"), "//ros.realm.io/~/default", "realms://ros.realm.io/~/default" },
-//
-//                // Automatically replace http|https with realm|realms
-//                { createTestUser(), "http://ros.realm.io/~/default", "realm://ros.realm.io/~/default" },
-//                { createTestUser(), "https://ros.realm.io/~/default", "realms://ros.realm.io/~/default" }
-//        };
-//
-//        for (Object[] test : fuzzyInput) {
-//            SyncUser user = (SyncUser) test[0];
-//            String serverUrlInput = (String) test[1];
-//            String resolvedServerUrl = ((String) test[2]).replace("~", user.getIdentity());
-//
-//            SyncConfiguration config = user.createConfiguration(serverUrlInput).build();
-//
-//            assertEquals(String.format("Input '%s' did not resolve correctly.", serverUrlInput),
-//                    resolvedServerUrl, config.getServerUrl().toString());
-//        }
-//    }
-//
-//    @Test
-//    public void serverUrl_invalidUrlThrows() {
-//        String[] invalidUrls = {
-//            null,
-//// TODO Should these two fail?
-////            "objectserver.realm.io/~/default", // Missing protocol. TODO Should we just default to one?
-////            "/~/default", // Missing server
-//            "realm://objectserver.realm.io/~/default.realm", // Ending with .realm
-//            "realm://objectserver.realm.io/~/default.realm.lock", // Ending with .realm.lock
-//            "realm://objectserver.realm.io/~/default.realm.management", // Ending with .realm.management
-//            "realm://objectserver.realm.io/<~>/default.realm", // Invalid chars <>
-//            "realm://objectserver.realm.io/~/default.realm/", // Ending with /
-//            "realm://objectserver.realm.io/~/Αθήνα", // Non-ascii
-//            "realm://objectserver.realm.io/~/foo/../bar", // .. is not allowed
-//            "realm://objectserver.realm.io/~/foo/./bar", // . is not allowed
-//        };
-//
-//        for (String invalidUrl : invalidUrls) {
-//            try {
-//                createTestUser().createConfiguration(invalidUrl);
-//                fail(invalidUrl + " should have failed.");
-//            } catch (IllegalArgumentException ignore) {
-//            }
-//        }
-//    }
-//
-//    private String makeServerUrl(int len) {
-//        StringBuilder builder = new StringBuilder("realm://objectserver.realm.io/~/");
-//        for (int i = 0; i < len; i++) {
-//            builder.append('A');
-//        }
-//        return builder.toString();
-//    }
-//
-//    @Test
-//    public void serverUrl_length() {
-//        int[] lengths = {1, SyncConfiguration.MAX_FILE_NAME_LENGTH - 1,
-//                SyncConfiguration.MAX_FILE_NAME_LENGTH, SyncConfiguration.MAX_FILE_NAME_LENGTH + 1, 1000};
-//
-//        for (int len : lengths) {
-//            SyncConfiguration config = createTestUser().createConfiguration(makeServerUrl(len)).build();
-//            assertTrue("Length: " + len, config.getRealmFileName().length() <= SyncConfiguration.MAX_FILE_NAME_LENGTH);
-//            assertTrue("Length: " + len, config.getPath().length() <= SyncConfiguration.MAX_FULL_PATH_LENGTH);
-//        }
-//    }
-//
-//    @Test
-//    public void serverUrl_invalidChars() {
-//        SyncConfiguration.Builder builder = createTestUser().createConfiguration("realm://objectserver.realm.io/~/?");
-//        SyncConfiguration config = builder.build();
-//        assertFalse(config.getRealmFileName().contains("?"));
-//    }
-//
-//    @Test
-//    public void serverUrl_port() {
-//        Map<String, Integer> urlPort = new HashMap<String, Integer>();
-//        urlPort.put("realm://objectserver.realm.io/~/default", -1); // default port - handled by sync client
-//        urlPort.put("realms://objectserver.realm.io/~/default", -1); // default port - handled by sync client
-//        urlPort.put("realm://objectserver.realm.io:8080/~/default", 8080);
-//        urlPort.put("realms://objectserver.realm.io:2443/~/default", 2443);
-//
-//        for (String url : urlPort.keySet()) {
-//            SyncConfiguration config = createTestUser().createConfiguration(url).build();
-//            assertEquals(urlPort.get(url).intValue(), config.getServerUrl().getPort());
-//        }
-//    }
-//
-//    @Test
-//    public void errorHandler() {
-//        SyncConfiguration.Builder builder = createTestUser().createConfiguration("realm://objectserver.realm.io/default");
-//        SyncSession.ErrorHandler errorHandler = new SyncSession.ErrorHandler() {
-//            @Override
-//            public void onError(SyncSession session, ObjectServerError error) {
-//
-//            }
-//        };
-//        SyncConfiguration config = builder.errorHandler(errorHandler).build();
-//        assertEquals(errorHandler, config.getErrorHandler());
-//    }
-//
-//    @Test
-//    public void errorHandler_fromSyncManager() {
-//        // Set default error handler
-//        SyncSession.ErrorHandler errorHandler = new SyncSession.ErrorHandler() {
-//            @Override
-//            public void onError(SyncSession session, ObjectServerError error) {
-//
-//            }
-//        };
-//        SyncManager.setDefaultSessionErrorHandler(errorHandler);
-//
-//        // Create configuration using the default handler
-//        SyncUser user = createTestUser();
-//        String url = "realm://objectserver.realm.io/default";
-//        SyncConfiguration config = user.createConfiguration(url).build();
-//        assertEquals(errorHandler, config.getErrorHandler());
-//        SyncManager.setDefaultSessionErrorHandler(null);
-//    }
-//
-//
-//    @Test
-//    public void errorHandler_nullThrows() {
-//        SyncUser user = createTestUser();
-//        String url = "realm://objectserver.realm.io/default";
-//        SyncConfiguration.Builder builder = user.createConfiguration(url);
-//
-//        try {
-//            builder.errorHandler(null);
-//        } catch (IllegalArgumentException ignore) {
-//        }
-//    }
-//
-//    @Test
-//    public void equals() {
-//        SyncUser user = createTestUser();
-//        String url = "realm://objectserver.realm.io/default";
-//        SyncConfiguration config = user.createConfiguration(url)
-//                .build();
-//        assertTrue(config.equals(config));
-//    }
-//
-//    @Test
-//    public void equals_same() {
-//        SyncUser user = createTestUser();
-//        String url = "realm://objectserver.realm.io/default";
-//        SyncConfiguration config1 = user.createConfiguration(url).build();
-//        SyncConfiguration config2 = user.createConfiguration(url).build();
-//
-//        assertTrue(config1.equals(config2));
-//    }
-//
-//    @Test
-//    public void equals_not() {
-//        SyncUser user = createTestUser();
-//        String url1 = "realm://objectserver.realm.io/default1";
-//        String url2 = "realm://objectserver.realm.io/default2";
-//        SyncConfiguration config1 = user.createConfiguration(url1).build();
-//        SyncConfiguration config2 = user.createConfiguration(url2).build();
-//        assertFalse(config1.equals(config2));
-//    }
-//
-//    @Test
-//    public void hashCode_equal() {
-//        SyncUser user = createTestUser();
-//        String url = "realm://objectserver.realm.io/default";
-//        SyncConfiguration config = user.createConfiguration(url)
-//                .build();
-//
-//        assertEquals(config.hashCode(), config.hashCode());
-//    }
-//
-//    @Test
-//    public void hashCode_notEquals() {
-//        SyncUser user = createTestUser();
-//        String url1 = "realm://objectserver.realm.io/default1";
-//        String url2 = "realm://objectserver.realm.io/default2";
-//        SyncConfiguration config1 = user.createConfiguration(url1).build();
-//        SyncConfiguration config2 = user.createConfiguration(url2).build();
-//        assertNotEquals(config1.hashCode(), config2.hashCode());
-//    }
-//
-//    @Test
-//    public void get_syncSpecificValues() {
-//        SyncUser user = createTestUser();
-//        String url = "realm://objectserver.realm.io/default";
-//        SyncConfiguration config = user.createConfiguration(url).build();
-//        assertTrue(user.equals(config.getUser()));
-//        assertEquals("realm://objectserver.realm.io/default", config.getServerUrl().toString());
-//        assertFalse(config.shouldDeleteRealmOnLogout());
-//        assertTrue(config.isSyncConfiguration());
-//    }
-//
-//    @Test
-//    public void encryption() {
-//       SyncUser user = createTestUser();
-//       String url = "realm://objectserver.realm.io/default";
-//       SyncConfiguration config = user.createConfiguration(url)
-//               .encryptionKey(TestHelper.getRandomKey())
-//               .build();
-//       assertNotNull(config.getEncryptionKey());
-//    }
-//
-//    @Test(expected = IllegalArgumentException.class)
-//    public void encryption_invalid_null() {
-//       SyncUser user = createTestUser();
-//       String url = "realm://objectserver.realm.io/default";
-//
-//       user.createConfiguration(url).encryptionKey(null);
-//    }
-//
-//    @Test(expected = IllegalArgumentException.class)
-//    public void encryption_invalid_wrong_length() {
-//        SyncUser user = createTestUser();
-//        String url = "realm://objectserver.realm.io/default";
-//
-//        user.createConfiguration(url).encryptionKey(new byte[]{1, 2, 3});
-//    }
-//
-//    @Test(expected = IllegalArgumentException.class)
-//    public void directory_null() {
-//        SyncUser user = createTestUser();
-//        String url = "realm://objectserver.realm.io/default";
-//        user.createConfiguration(url).directory(null);
-//    }
-//
-//    @Test(expected = IllegalArgumentException.class)
-//    public void directory_writeProtectedDir() {
-//        SyncUser user = createTestUser();
-//        String url = "realm://objectserver.realm.io/default";
-//
-//        File dir = new File("/");
-//        user.createConfiguration(url).directory(dir);
-//    }
-//
-//    @Test
-//    public void directory_dirIsAFile() throws IOException {
-//        SyncUser user = createTestUser();
-//        String url = "realm://objectserver.realm.io/default";
-//
-//        File dir = configFactory.getRoot();
-//        File file = new File(dir, "dummyfile");
-//        assertTrue(file.createNewFile());
-//        thrown.expect(IllegalArgumentException.class);
-//        user.createConfiguration(url).directory(file);
-//        file.delete(); // clean up
-//    }
-//
-//    @Ignore("deleteRealmOnLogout is not supported yet")
-//    @Test
-//    public void deleteOnLogout() {
-//        SyncUser user = createTestUser();
-//        String url = "realm://objectserver.realm.io/default";
-//
-//        SyncConfiguration config = user.createConfiguration(url)
-//                //.deleteRealmOnLogout()
-//                .build();
-//        assertTrue(config.shouldDeleteRealmOnLogout());
-//    }
-//
-//    @Test
-//    public void initialData() {
-//        SyncUser user = createTestUser();
-//        String url = "realm://objectserver.realm.io/default";
-//
-//        SyncConfiguration config = configFactory.createSyncConfigurationBuilder(user, url)
-//                .schema(StringOnly.class)
-//                .initialData(new Realm.Transaction() {
-//                    @Override
-//                    public void execute(Realm realm) {
-//                        StringOnly stringOnly = realm.createObject(StringOnly.class);
-//                        stringOnly.setChars("TEST 42");
-//                    }
-//                })
-//                .build();
-//
-//        assertNotNull(config.getInitialDataTransaction());
-//
-//        // open the first time - initialData must be triggered
-//        Realm realm1 = Realm.getInstance(config);
-//        RealmResults<StringOnly> results = realm1.where(StringOnly.class).findAll();
-//        assertEquals(1, results.size());
-//        assertEquals("TEST 42", results.first().getChars());
-//        realm1.close();
-//
-//        // open the second time - initialData must not be triggered
-//        Realm realm2 = Realm.getInstance(config);
-//        assertEquals(1, realm2.where(StringOnly.class).count());
-//        realm2.close();
-//    }
-//
-//    @Test
-//    public void defaultRxFactory() {
-//        SyncUser user = createTestUser();
-//        String url = "realm://objectserver.realm.io/default";
-//        SyncConfiguration config = user.createConfiguration(url).build();
-//
-//        assertNotNull(config.getRxFactory());
-//    }
-//
-//    @Test
-//    public void toString_nonEmpty() {
-//        SyncUser user = createTestUser();
-//        String url = "realm://objectserver.realm.io/default";
-//        SyncConfiguration config = user.createConfiguration(url).build();
-//
-//        String configStr = config.toString();
-//        assertTrue(configStr != null && !configStr.isEmpty());
-//    }
-//
-//    // Check that it is possible for multiple users to reference the same Realm URL while each user still use their
-//    // own copy on the filesystem. This is e.g. what happens if a Realm is shared using a PermissionOffer.
-//    @Test
-//    public void multipleUsersReferenceSameRealm() {
-//        SyncUser user1 = createNamedTestUser("user1");
-//        SyncUser user2 = createNamedTestUser("user2");
-//        String sharedUrl = "realm://ros.realm.io/42/default";
-//        SyncConfiguration config1 = user1.createConfiguration(sharedUrl)
-//                .modules(new StringOnlyModule())
-//                .build();
-//        Realm realm1 = Realm.getInstance(config1);
-//        SyncConfiguration config2 = user2.createConfiguration(sharedUrl)
-//                .modules(new StringOnlyModule())
-//                .build();
-//        Realm realm2 = null;
-//
-//        // Verify that two different configurations can be used for the same URL
-//        try {
-//            realm2 = Realm.getInstance(config1);
-//        } finally {
-//            realm1.close();
-//            if (realm2 != null) {
-//                realm2.close();
-//            }
-//        }
-//
-//        // Verify that we actually save two different files
-//        assertNotEquals(config1.getPath(), config2.getPath());
-//    }
-//
-//    @Test
-//    public void getDefaultConfiguration_throwsIfNotLoggedIn() {
-//        SyncUser user = createTestUser();
-//        user.logOut();
-//        try {
-//            user.getDefaultConfiguration();
-//            fail();
-//        } catch (IllegalStateException e) {
-//            assertTrue(e.getMessage().startsWith("The default configuration can only be created for users that are logged in."));
-//        }
-//    }
-//
-//    @Test
-//    public void getDefaultConfiguration_isFullySynchronized() {
-//        SyncUser user = createTestUser();
-//        SyncConfiguration config = user.getDefaultConfiguration();
-//        assertFalse(config.isFullySynchronizedRealm());
-//    }
-//
-//    @Test
-//    public void automatic_convertsAuthUrl() {
-//        Object[][] input = {
-//                // AuthUrl -> Expected Realm URL
-//                { "http://ros.realm.io/auth", "realm://ros.realm.io/default" },
-//                { "http://ros.realm.io:7777", "realm://ros.realm.io:7777/default" },
-//                { "http://127.0.0.1/auth", "realm://127.0.0.1/default" },
-//                { "HTTP://ros.realm.io" , "realm://ros.realm.io/default" },
-//
-//                { "https://ros.realm.io/auth", "realms://ros.realm.io/default" },
-//                { "https://ros.realm.io:7777", "realms://ros.realm.io:7777/default" },
-//                { "https://127.0.0.1/auth", "realms://127.0.0.1/default" },
-//                { "HTTPS://ros.realm.io" , "realms://ros.realm.io/default" },
-//                // with port
-//                { "http://192.168.1.65:9080" , "realm://192.168.1.65:9080/default" },
-//                { "http://192.168.1.65:9080/auth" , "realm://192.168.1.65:9080/default" },
-//                { "https://192.168.1.65:9080/auth" , "realms://192.168.1.65:9080/default" },
-//        };
-//
-//        for (Object[] test : input) {
-//            String authUrl = (String) test[0];
-//            String realmUrl = (String) test[1];
-//
-//            SyncUser user = createTestUser(authUrl);
-//            SyncConfiguration config = user.getDefaultConfiguration();
-//            URI url = config.getServerUrl();
-//            assertEquals(realmUrl, url.toString());
-//            user.logOut();
-//        }
-//    }
-//
-//    @Test
-//    public void clientResyncMode() {
-//        SyncUser user = createTestUser();
-//        String url = "realm://objectserver.realm.io/default";
-//
-//        // Default mode for full Realms
-//        SyncConfiguration config = user.createConfiguration(url)
-//                .fullSynchronization()
-//                .build();
-//        assertEquals(ClientResyncMode.RECOVER_LOCAL_REALM, config.getClientResyncMode());
-//
-//        // Default mode for query-based Realms
-//        config = user.createConfiguration(url).build();
-//        assertEquals(ClientResyncMode.MANUAL, config.getClientResyncMode());
-//
-//        // Manually set the mode
-//        config = user.createConfiguration(url)
-//                .clientResyncMode(ClientResyncMode.MANUAL)
-//                .build();
-//        assertEquals(ClientResyncMode.MANUAL, config.getClientResyncMode());
-//    }
-//
-//    @Test
-//    public void clientResyncMode_throwsOnNull() {
-//        SyncUser user = createTestUser();
-//        String url = "realm://objectserver.realm.io/default";
-//        SyncConfiguration.Builder config = user.createConfiguration(url);
-//        try {
-//            //noinspection ConstantConditions
-//            config.clientResyncMode(null);
-//            fail();
-//        } catch (IllegalArgumentException ignore) {
-//        }
-//    }
-//
-//    @Test
-//    public void clientResyncMode_throwsIfNotManualForQueryBasedRealms() {
-//        SyncUser user = createTestUser();
-//        String url = "realm://objectserver.realm.io/default";
-//        SyncConfiguration.Builder config = user.createConfiguration(url)
-//                .clientResyncMode(ClientResyncMode.RECOVER_LOCAL_REALM);
-//        try {
-//            //noinspection ConstantConditions
-//            config.build();
-//            fail();
-//        } catch (IllegalStateException ignore) {
-//        }
-//    }
-//}
-=======
 /*
  * Copyright 2016 Realm Inc.
  *
@@ -1105,5 +537,4 @@
         } catch (IllegalArgumentException ignore) {
         }
     }
-}
->>>>>>> 88148902
+}
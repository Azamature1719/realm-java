package io.realm

import androidx.test.ext.junit.runners.AndroidJUnit4
import androidx.test.platform.app.InstrumentationRegistry
import io.realm.entities.PrimaryKeyAsString
import io.realm.entities.MixedIndexed
import io.realm.entities.MixedNotIndexed
import io.realm.kotlin.createObject
import io.realm.kotlin.where
import org.bson.types.Decimal128
import org.bson.types.ObjectId
import org.junit.After
import org.junit.Before
import org.junit.Rule
import org.junit.Test
import org.junit.rules.TemporaryFolder
import org.junit.runner.RunWith
import java.util.*
import kotlin.test.assertEquals
import kotlin.test.assertFalse
import kotlin.test.assertTrue


<<<<<<< HEAD
// FIXME: MIXED PARAMETRIZED TESTS FOR INDEXED AND UNINDEXED
=======
>>>>>>> 1bafe425
@RunWith(AndroidJUnit4::class)
class MixedTests {
    private lateinit var realmConfiguration: RealmConfiguration
    private lateinit var realm: Realm

    @Rule
    @JvmField
    val folder = TemporaryFolder()

    init {
        Realm.init(InstrumentationRegistry.getInstrumentation().targetContext)
    }

    @Before
    fun setUp() {
        realmConfiguration = RealmConfiguration
                .Builder(InstrumentationRegistry.getInstrumentation().targetContext)
                .directory(folder.newFolder())
                .schema(MixedNotIndexed::class.java,
                        MixedIndexed::class.java,
                        PrimaryKeyAsString::class.java)
                .build()

        realm = Realm.getInstance(realmConfiguration)
    }

    @After
    fun tearDown() {
        realm.close()
    }

    // Unmanaged

    @Test
    fun unmanaged_byteValue() {
        val mixed = Mixed.valueOf(10.toByte())

        assertFalse(mixed.isManaged)
        assertEquals(10, mixed.asByte())
        assertEquals(MixedType.INTEGER, mixed.type)
    }

    @Test
    fun unmanaged_shortValue() {
        val mixed = Mixed.valueOf(10.toShort())

        assertFalse(mixed.isManaged)
        assertEquals(10, mixed.asShort())
        assertEquals(MixedType.INTEGER, mixed.type)
    }

    @Test
    fun unmanaged_integerValue() {
        val mixed = Mixed.valueOf(10.toInt())

        assertFalse(mixed.isManaged)
        assertEquals(10, mixed.asInteger())
        assertEquals(MixedType.INTEGER, mixed.type)
        assertEquals(MixedType.INTEGER.typedClass, mixed.valueClass)
    }

    @Test
    fun unmanaged_longValue() {
        val mixed = Mixed.valueOf(10.toLong())

        assertFalse(mixed.isManaged)
        assertEquals(10, mixed.asLong())
        assertEquals(MixedType.INTEGER, mixed.type)
    }

    @Test
    fun unmanaged_booleanValue() {
        val mixed = Mixed.valueOf(true)

        assertFalse(mixed.isManaged)
        assertEquals(true, mixed.asBoolean())
        assertEquals(MixedType.BOOLEAN, mixed.type)
        assertEquals(MixedType.BOOLEAN.typedClass, mixed.valueClass)
    }

    @Test
    fun unmanaged_stringValue() {
        val mixed = Mixed.valueOf("hello world")

        assertFalse(mixed.isManaged)
        assertEquals("hello world", mixed.asString())
        assertEquals(MixedType.STRING, mixed.type)
        assertEquals(MixedType.STRING.typedClass, mixed.valueClass)
    }

    @Test
    fun unmanaged_binaryValue() {
        val mixed = Mixed.valueOf(byteArrayOf(0, 1, 0))

        assertFalse(mixed.isManaged)
        assertTrue(Arrays.equals(byteArrayOf(0, 1, 0), mixed.asBinary()))
        assertEquals(MixedType.BINARY, mixed.type)
        assertEquals(MixedType.BINARY.typedClass, mixed.valueClass)
    }

    @Test
    fun unmanaged_dateValue() {
        val mixed = Mixed.valueOf(Date(10))

        assertFalse(mixed.isManaged)
        assertEquals(Date(10), mixed.asDate())
        assertEquals(MixedType.DATE, mixed.type)
        assertEquals(MixedType.DATE.typedClass, mixed.valueClass)
    }

    @Test
    fun unmanaged_decimal128Value() {
        val mixed = Mixed.valueOf(Decimal128.fromIEEE754BIDEncoding(10, 10))

        assertFalse(mixed.isManaged)
        assertEquals(Decimal128.fromIEEE754BIDEncoding(10, 10), mixed.asDecimal128())
        assertEquals(MixedType.DECIMAL128, mixed.type)
        assertEquals(MixedType.DECIMAL128.typedClass, mixed.valueClass)
    }

    @Test
    fun unmanaged_doubleValue() {
        val mixed = Mixed.valueOf(10.0)

        assertFalse(mixed.isManaged)
        assertEquals(10.0, mixed.asDouble())
        assertEquals(MixedType.DOUBLE, mixed.type)
        assertEquals(MixedType.DOUBLE.typedClass, mixed.valueClass)
    }

    @Test
    fun unmanaged_floatValue() {
        val mixed = Mixed.valueOf(10.0f)

        assertFalse(mixed.isManaged)
        assertEquals(10.0f, mixed.asFloat())
        assertEquals(MixedType.FLOAT, mixed.type)
        assertEquals(MixedType.FLOAT.typedClass, mixed.valueClass)
    }

    @Test
    fun unmanaged_objectIdValue() {
        val mixed = Mixed.valueOf(ObjectId(TestHelper.generateObjectIdHexString(0)))

        assertFalse(mixed.isManaged)
        assertEquals(ObjectId(TestHelper.generateObjectIdHexString(0)), mixed.asObjectId())
        assertEquals(MixedType.OBJECT_ID, mixed.type)
        assertEquals(MixedType.OBJECT_ID.typedClass, mixed.valueClass)
    }

    @Test
    fun unmanaged_realmModel() {
        val obj = MixedNotIndexed()
        val mixed = Mixed.valueOf(obj)

        assertEquals(obj, mixed.asRealmModel(MixedNotIndexed::class.java))
        assertEquals(MixedType.OBJECT, mixed.type)
        assertEquals(MixedNotIndexed::class.simpleName, mixed.valueClass?.simpleName)
    }

    @Test
    fun unmanaged_UUIDValue() {
        val mixed = Mixed.valueOf(UUID.fromString(TestHelper.generateUUIDString(0)))

        assertFalse(mixed.isManaged)
        assertEquals(UUID.fromString(TestHelper.generateUUIDString(0)), mixed.asUUID())
        assertEquals(MixedType.UUID, mixed.type)
    }

    @Test
    fun unmanaged_null() {
        val aLong: Long? = null

        val mixed = Mixed.valueOf(aLong)

        assertFalse(mixed.isManaged)
        assertTrue(mixed.isNull)
        assertEquals(MixedType.NULL, mixed.type)
<<<<<<< HEAD
        assertEquals(null, mixed.valueClass)
=======
>>>>>>> 1bafe425
    }

    // Managed Tests

    @Test
    fun managed_byteValue() {
        realm.executeTransaction {
            val mixedObject = it.createObject<MixedNotIndexed>()
            mixedObject.mixed = Mixed.valueOf(10.toByte())
        }

        val mixedObject = realm.where<MixedNotIndexed>().findFirst()

        assertTrue(mixedObject!!.isManaged)
        assertEquals(10, mixedObject.mixed?.asByte())
        assertEquals(MixedType.INTEGER, mixedObject.mixed?.type)
    }

    @Test
    fun managed_shortValue() {
        realm.executeTransaction {
            val mixedObject = it.createObject<MixedNotIndexed>()
            mixedObject.mixed = Mixed.valueOf(10.toShort())
        }

        val mixedObject = realm.where<MixedNotIndexed>().findFirst()

        assertTrue(mixedObject!!.isManaged)
        assertEquals(10, mixedObject.mixed?.asShort())
        assertEquals(MixedType.INTEGER, mixedObject.mixed?.type)
    }

    @Test
    fun managed_integerValue() {
        realm.executeTransaction {
            val mixedObject = it.createObject<MixedNotIndexed>()
            mixedObject.mixed = Mixed.valueOf(10.toInt())
        }

        val mixedObject = realm.where<MixedNotIndexed>().findFirst()

        assertTrue(mixedObject!!.isManaged)
        assertEquals(10, mixedObject.mixed?.asInteger())
        assertEquals(MixedType.INTEGER, mixedObject.mixed?.type)
    }

    @Test
    fun managed_longValue() {
        realm.executeTransaction {
            val mixedObject = it.createObject<MixedNotIndexed>()
            mixedObject.mixed = Mixed.valueOf(10.toLong())
        }

        val mixedObject = realm.where<MixedNotIndexed>().findFirst()

<<<<<<< HEAD
        assertEquals(10, mixedObject!!.mixed!!.asInteger())
        assertEquals(MixedType.INTEGER, mixedObject.mixed!!.type)
        assertEquals(MixedType.INTEGER.typedClass, mixedObject.mixed!!.valueClass)
=======
        assertTrue(mixedObject!!.isManaged)
        assertEquals(10, mixedObject.mixed?.asLong())
        assertEquals(MixedType.INTEGER, mixedObject.mixed?.type)
>>>>>>> 1bafe425
    }

    @Test
    fun managed_booleanValue() {
        realm.executeTransaction {
            val mixedObject = it.createObject<MixedNotIndexed>()
            mixedObject.mixed = Mixed.valueOf(true)
        }

        val mixedObject = realm.where<MixedNotIndexed>().findFirst()

<<<<<<< HEAD
        assertEquals(true, mixedObject!!.mixed!!.asBoolean())
        assertEquals(MixedType.BOOLEAN, mixedObject.mixed!!.type)
        assertEquals(MixedType.BOOLEAN.typedClass, mixedObject.mixed!!.valueClass)
=======
        assertTrue(mixedObject!!.isManaged)
        assertEquals(true, mixedObject.mixed?.asBoolean())
        assertEquals(MixedType.BOOLEAN, mixedObject.mixed?.type)
>>>>>>> 1bafe425
    }

    @Test
    fun managed_stringValue() {
        realm.executeTransaction {
            val mixedObject = it.createObject<MixedNotIndexed>()
            mixedObject.mixed = Mixed.valueOf("hello world")
        }

        val mixedObject = realm.where<MixedNotIndexed>().findFirst()

<<<<<<< HEAD
        assertEquals("hello world", mixedObject!!.mixed!!.asString())
        assertEquals(MixedType.STRING, mixedObject.mixed!!.type)
        assertEquals(MixedType.STRING.typedClass, mixedObject.mixed!!.valueClass)
=======
        assertTrue(mixedObject!!.isManaged)
        assertEquals("hello world", mixedObject.mixed?.asString())
        assertEquals(MixedType.STRING, mixedObject.mixed?.type)
>>>>>>> 1bafe425
    }

    @Test
    fun managed_binaryValue() {
        realm.executeTransaction {
            val mixedObject = it.createObject<MixedNotIndexed>()
            mixedObject.mixed = Mixed.valueOf(byteArrayOf(0, 1, 0))
        }

        val mixedObject = realm.where<MixedNotIndexed>().findFirst()

<<<<<<< HEAD
        assertTrue(Arrays.equals(byteArrayOf(0, 1, 0), mixedObject!!.mixed!!.asBinary()))
        assertEquals(MixedType.BINARY, mixedObject.mixed!!.type)
        assertEquals(MixedType.BINARY.typedClass, mixedObject.mixed!!.valueClass)
=======
        assertTrue(mixedObject!!.isManaged)
        assertTrue(Arrays.equals(byteArrayOf(0, 1, 0), mixedObject.mixed?.asBinary()))
        assertEquals(MixedType.BINARY, mixedObject.mixed?.type)
>>>>>>> 1bafe425
    }

    @Test
    fun managed_dateValue() {
        realm.executeTransaction {
            val mixedObject = it.createObject<MixedNotIndexed>()
            mixedObject.mixed = Mixed.valueOf(Date(10))
        }

        val mixedObject = realm.where<MixedNotIndexed>().findFirst()

<<<<<<< HEAD
        assertEquals(Date(10), mixedObject!!.mixed!!.asDate())
        assertEquals(MixedType.DATE, mixedObject.mixed!!.type)
        assertEquals(MixedType.DATE.typedClass, mixedObject.mixed!!.valueClass)
=======
        assertTrue(mixedObject!!.isManaged)
        assertEquals(Date(10), mixedObject.mixed?.asDate())
        assertEquals(MixedType.DATE, mixedObject.mixed!!.type)
>>>>>>> 1bafe425
    }

    @Test
    fun managed_decimal128Value() {
        realm.executeTransaction {
            val mixedObject = it.createObject<MixedNotIndexed>()
            mixedObject.mixed = Mixed.valueOf(Decimal128(10))
        }

        val mixedObject = realm.where<MixedNotIndexed>().findFirst()

        assertTrue(mixedObject!!.isManaged)
        assertEquals(Decimal128(10), mixedObject.mixed!!.asDecimal128())
        assertEquals(MixedType.DECIMAL128, mixedObject.mixed!!.type)
        assertEquals(MixedType.DECIMAL128.typedClass, mixedObject.mixed!!.valueClass)
    }

    @Test
    fun managed_doubleValue() {
        realm.executeTransaction {
            val mixedObject = it.createObject<MixedNotIndexed>()
            mixedObject.mixed = Mixed.valueOf(10.0)
        }

        val mixedObject = realm.where<MixedNotIndexed>().findFirst()

        assertTrue(mixedObject!!.isManaged)
        assertEquals(10.0, mixedObject.mixed!!.asDouble())
        assertEquals(MixedType.DOUBLE, mixedObject.mixed!!.type)
        assertEquals(MixedType.DOUBLE.typedClass, mixedObject.mixed!!.valueClass)
    }

    @Test
    fun managed_floatValue() {
        realm.executeTransaction {
            val mixedObject = it.createObject<MixedNotIndexed>()
            mixedObject.mixed = Mixed.valueOf(10f)
        }

        val mixedObject = realm.where<MixedNotIndexed>().findFirst()

        assertTrue(mixedObject!!.isManaged)
        assertEquals(10f, mixedObject.mixed!!.asFloat())
        assertEquals(MixedType.FLOAT, mixedObject.mixed!!.type)
        assertEquals(MixedType.FLOAT.typedClass, mixedObject.mixed!!.valueClass)
    }

    @Test
    fun managed_objectIdValue() {
        realm.executeTransaction {
            val mixedObject = it.createObject<MixedNotIndexed>()
            mixedObject.mixed = Mixed.valueOf(ObjectId(TestHelper.generateObjectIdHexString(0)))
        }

        val mixedObject = realm.where<MixedNotIndexed>().findFirst()

        assertTrue(mixedObject!!.isManaged)
        assertEquals(ObjectId(TestHelper.generateObjectIdHexString(0)), mixedObject.mixed!!.asObjectId())
        assertEquals(MixedType.OBJECT_ID, mixedObject.mixed!!.type)
        assertEquals(MixedType.OBJECT_ID.typedClass, mixedObject.mixed!!.valueClass)
    }

    @Test
    fun managed_UUIDvalue() {
        realm.executeTransaction {
            val mixedObject = it.createObject<MixedNotIndexed>()
            mixedObject.mixed = Mixed.valueOf(UUID.fromString(TestHelper.generateUUIDString(0)))
        }

        val mixedObject = realm.where<MixedNotIndexed>().findFirst()

        assertTrue(mixedObject!!.isManaged)
        assertEquals(UUID.fromString(TestHelper.generateUUIDString(0)), mixedObject.mixed!!.asUUID())
        assertEquals(MixedType.UUID, mixedObject.mixed!!.type)
    }

    @Test
    fun managed_null() {
        realm.executeTransaction {
            val mixedObject = it.createObject<MixedNotIndexed>()
            mixedObject.mixed = null
        }

        val mixedObject = realm.where<MixedNotIndexed>().findFirst()

<<<<<<< HEAD
        assertTrue(mixedObject!!.mixed!!.isNull)
        assertEquals(MixedType.NULL, mixedObject.mixed!!.type)
        assertEquals(MixedType.NULL.typedClass, mixedObject.mixed!!.valueClass)
    }

    @Test
    fun managed_realmModelUnmanaged() {
        val key = UUID.randomUUID().toString()

        realm.executeTransaction {
            val mixedObject = realm.createObject<MixedNotIndexed>()
            val innerObject = PrimaryKeyAsString(key)

            mixedObject.mixed = Mixed.valueOf(innerObject)
        }

        val mixedObject = realm.where<MixedNotIndexed>().findFirst()

        assertEquals(key, mixedObject!!.mixed!!.asRealmModel(PrimaryKeyAsString::class.java).name)
        assertEquals(MixedType.OBJECT, mixedObject.mixed!!.type)
        assertEquals(PrimaryKeyAsString::class.simpleName, mixedObject.mixed!!.valueClass?.simpleName)
    }

    @Test
    fun managed_realmModelManaged() {
        val key = UUID.randomUUID().toString()

        realm.executeTransaction {
            val mixedObject = realm.createObject<MixedNotIndexed>()
            val innerObject = realm.createObject<PrimaryKeyAsString>(key)

            mixedObject.mixed = Mixed.valueOf(innerObject)
        }

        val mixedObject = realm.where<MixedNotIndexed>().findFirst()

        assertEquals(key, mixedObject!!.mixed!!.asRealmModel(PrimaryKeyAsString::class.java).name)
        assertEquals(MixedType.OBJECT, mixedObject.mixed!!.type)
        assertEquals(PrimaryKeyAsString::class.simpleName, mixedObject.mixed!!.valueClass?.simpleName)
=======
        assertTrue(mixedObject!!.isManaged)
        assertTrue(mixedObject.mixed!!.isNull)
        assertEquals(MixedType.NULL, mixedObject.mixed!!.type)
>>>>>>> 1bafe425
    }

    @Test
    fun managed_nullMixed() {
        realm.executeTransaction {
            val mixedObject = it.createObject<MixedNotIndexed>()
            mixedObject.mixed = Mixed.nullValue()
        }

        val mixedObject = realm.where<MixedNotIndexed>().findFirst()

<<<<<<< HEAD
        assertTrue(mixedObject!!.mixed!!.isNull)
        assertEquals(MixedType.NULL, mixedObject.mixed!!.type)
        assertEquals(MixedType.NULL.typedClass, mixedObject.mixed!!.valueClass)
=======
        assertTrue(mixedObject!!.isManaged)
        assertTrue(mixedObject.mixed!!.isNull)
        assertEquals(MixedType.NULL, mixedObject.mixed!!.type)
    }

    @Test
    fun managed_validity() {
        realm.executeTransaction {
            val mixedObject = it.createObject<MixedNotIndexed>()
            mixedObject.mixed = Mixed.nullValue()
        }

        val mixedObject = realm.where<MixedNotIndexed>().findFirst()

        assertTrue(mixedObject!!.isValid)

        realm.executeTransaction {
            mixedObject.deleteFromRealm()
        }

        assertFalse(mixedObject.isValid)
    }

    @Test
    fun managed_frozen() {
        realm.executeTransaction {
            val mixedObject = it.createObject<MixedNotIndexed>()
            mixedObject.mixed = Mixed.nullValue()
        }

        val mixedObject = realm.where<MixedNotIndexed>().findFirst()

        assertFalse(mixedObject!!.isFrozen)
        assertTrue(mixedObject.isValid)
        assertTrue(mixedObject.mixed!!.isNull)
        assertEquals(MixedType.NULL, mixedObject.mixed!!.type)
    }

    @Test
    fun managed_notFrozen() {
        realm.executeTransaction {
            val mixedObject = it.createObject<MixedNotIndexed>()
            mixedObject.mixed = Mixed.nullValue()
        }

        val mixedObjectFrozen = realm.freeze().where<MixedNotIndexed>().findFirst()
        
        assertTrue(mixedObjectFrozen!!.isFrozen)
        assertTrue(mixedObjectFrozen.isValid)
        assertTrue(mixedObjectFrozen.mixed!!.isNull)
        assertEquals(MixedType.NULL, mixedObjectFrozen.mixed!!.type)
>>>>>>> 1bafe425
    }
}<|MERGE_RESOLUTION|>--- conflicted
+++ resolved
@@ -2,9 +2,9 @@
 
 import androidx.test.ext.junit.runners.AndroidJUnit4
 import androidx.test.platform.app.InstrumentationRegistry
-import io.realm.entities.PrimaryKeyAsString
 import io.realm.entities.MixedIndexed
 import io.realm.entities.MixedNotIndexed
+import io.realm.entities.PrimaryKeyAsString
 import io.realm.kotlin.createObject
 import io.realm.kotlin.where
 import org.bson.types.Decimal128
@@ -21,10 +21,7 @@
 import kotlin.test.assertTrue
 
 
-<<<<<<< HEAD
 // FIXME: MIXED PARAMETRIZED TESTS FOR INDEXED AND UNINDEXED
-=======
->>>>>>> 1bafe425
 @RunWith(AndroidJUnit4::class)
 class MixedTests {
     private lateinit var realmConfiguration: RealmConfiguration
@@ -203,10 +200,7 @@
         assertFalse(mixed.isManaged)
         assertTrue(mixed.isNull)
         assertEquals(MixedType.NULL, mixed.type)
-<<<<<<< HEAD
         assertEquals(null, mixed.valueClass)
-=======
->>>>>>> 1bafe425
     }
 
     // Managed Tests
@@ -262,15 +256,10 @@
 
         val mixedObject = realm.where<MixedNotIndexed>().findFirst()
 
-<<<<<<< HEAD
-        assertEquals(10, mixedObject!!.mixed!!.asInteger())
-        assertEquals(MixedType.INTEGER, mixedObject.mixed!!.type)
-        assertEquals(MixedType.INTEGER.typedClass, mixedObject.mixed!!.valueClass)
-=======
         assertTrue(mixedObject!!.isManaged)
         assertEquals(10, mixedObject.mixed?.asLong())
         assertEquals(MixedType.INTEGER, mixedObject.mixed?.type)
->>>>>>> 1bafe425
+        assertEquals(MixedType.INTEGER.typedClass, mixedObject.mixed!!.valueClass)
     }
 
     @Test
@@ -282,15 +271,10 @@
 
         val mixedObject = realm.where<MixedNotIndexed>().findFirst()
 
-<<<<<<< HEAD
-        assertEquals(true, mixedObject!!.mixed!!.asBoolean())
-        assertEquals(MixedType.BOOLEAN, mixedObject.mixed!!.type)
-        assertEquals(MixedType.BOOLEAN.typedClass, mixedObject.mixed!!.valueClass)
-=======
         assertTrue(mixedObject!!.isManaged)
         assertEquals(true, mixedObject.mixed?.asBoolean())
         assertEquals(MixedType.BOOLEAN, mixedObject.mixed?.type)
->>>>>>> 1bafe425
+        assertEquals(MixedType.BOOLEAN.typedClass, mixedObject.mixed!!.valueClass)
     }
 
     @Test
@@ -302,15 +286,10 @@
 
         val mixedObject = realm.where<MixedNotIndexed>().findFirst()
 
-<<<<<<< HEAD
-        assertEquals("hello world", mixedObject!!.mixed!!.asString())
-        assertEquals(MixedType.STRING, mixedObject.mixed!!.type)
-        assertEquals(MixedType.STRING.typedClass, mixedObject.mixed!!.valueClass)
-=======
         assertTrue(mixedObject!!.isManaged)
         assertEquals("hello world", mixedObject.mixed?.asString())
         assertEquals(MixedType.STRING, mixedObject.mixed?.type)
->>>>>>> 1bafe425
+        assertEquals(MixedType.STRING.typedClass, mixedObject.mixed!!.valueClass)
     }
 
     @Test
@@ -322,15 +301,10 @@
 
         val mixedObject = realm.where<MixedNotIndexed>().findFirst()
 
-<<<<<<< HEAD
-        assertTrue(Arrays.equals(byteArrayOf(0, 1, 0), mixedObject!!.mixed!!.asBinary()))
-        assertEquals(MixedType.BINARY, mixedObject.mixed!!.type)
-        assertEquals(MixedType.BINARY.typedClass, mixedObject.mixed!!.valueClass)
-=======
         assertTrue(mixedObject!!.isManaged)
         assertTrue(Arrays.equals(byteArrayOf(0, 1, 0), mixedObject.mixed?.asBinary()))
         assertEquals(MixedType.BINARY, mixedObject.mixed?.type)
->>>>>>> 1bafe425
+        assertEquals(MixedType.BINARY.typedClass, mixedObject.mixed!!.valueClass)
     }
 
     @Test
@@ -342,15 +316,10 @@
 
         val mixedObject = realm.where<MixedNotIndexed>().findFirst()
 
-<<<<<<< HEAD
-        assertEquals(Date(10), mixedObject!!.mixed!!.asDate())
+        assertTrue(mixedObject!!.isManaged)
+        assertEquals(Date(10), mixedObject.mixed?.asDate())
         assertEquals(MixedType.DATE, mixedObject.mixed!!.type)
         assertEquals(MixedType.DATE.typedClass, mixedObject.mixed!!.valueClass)
-=======
-        assertTrue(mixedObject!!.isManaged)
-        assertEquals(Date(10), mixedObject.mixed?.asDate())
-        assertEquals(MixedType.DATE, mixedObject.mixed!!.type)
->>>>>>> 1bafe425
     }
 
     @Test
@@ -436,8 +405,8 @@
 
         val mixedObject = realm.where<MixedNotIndexed>().findFirst()
 
-<<<<<<< HEAD
-        assertTrue(mixedObject!!.mixed!!.isNull)
+        assertTrue(mixedObject!!.isManaged)
+        assertTrue(mixedObject.mixed!!.isNull)
         assertEquals(MixedType.NULL, mixedObject.mixed!!.type)
         assertEquals(MixedType.NULL.typedClass, mixedObject.mixed!!.valueClass)
     }
@@ -455,7 +424,8 @@
 
         val mixedObject = realm.where<MixedNotIndexed>().findFirst()
 
-        assertEquals(key, mixedObject!!.mixed!!.asRealmModel(PrimaryKeyAsString::class.java).name)
+        assertTrue(mixedObject!!.isManaged)
+        assertEquals(key, mixedObject.mixed!!.asRealmModel(PrimaryKeyAsString::class.java).name)
         assertEquals(MixedType.OBJECT, mixedObject.mixed!!.type)
         assertEquals(PrimaryKeyAsString::class.simpleName, mixedObject.mixed!!.valueClass?.simpleName)
     }
@@ -473,33 +443,25 @@
 
         val mixedObject = realm.where<MixedNotIndexed>().findFirst()
 
-        assertEquals(key, mixedObject!!.mixed!!.asRealmModel(PrimaryKeyAsString::class.java).name)
+        assertTrue(mixedObject!!.isManaged)
+        assertEquals(key, mixedObject.mixed!!.asRealmModel(PrimaryKeyAsString::class.java).name)
         assertEquals(MixedType.OBJECT, mixedObject.mixed!!.type)
         assertEquals(PrimaryKeyAsString::class.simpleName, mixedObject.mixed!!.valueClass?.simpleName)
-=======
+    }
+
+    @Test
+    fun managed_nullMixed() {
+        realm.executeTransaction {
+            val mixedObject = it.createObject<MixedNotIndexed>()
+            mixedObject.mixed = Mixed.nullValue()
+        }
+
+        val mixedObject = realm.where<MixedNotIndexed>().findFirst()
+
         assertTrue(mixedObject!!.isManaged)
         assertTrue(mixedObject.mixed!!.isNull)
         assertEquals(MixedType.NULL, mixedObject.mixed!!.type)
->>>>>>> 1bafe425
-    }
-
-    @Test
-    fun managed_nullMixed() {
-        realm.executeTransaction {
-            val mixedObject = it.createObject<MixedNotIndexed>()
-            mixedObject.mixed = Mixed.nullValue()
-        }
-
-        val mixedObject = realm.where<MixedNotIndexed>().findFirst()
-
-<<<<<<< HEAD
-        assertTrue(mixedObject!!.mixed!!.isNull)
-        assertEquals(MixedType.NULL, mixedObject.mixed!!.type)
         assertEquals(MixedType.NULL.typedClass, mixedObject.mixed!!.valueClass)
-=======
-        assertTrue(mixedObject!!.isManaged)
-        assertTrue(mixedObject.mixed!!.isNull)
-        assertEquals(MixedType.NULL, mixedObject.mixed!!.type)
     }
 
     @Test
@@ -548,6 +510,5 @@
         assertTrue(mixedObjectFrozen.isValid)
         assertTrue(mixedObjectFrozen.mixed!!.isNull)
         assertEquals(MixedType.NULL, mixedObjectFrozen.mixed!!.type)
->>>>>>> 1bafe425
     }
 }
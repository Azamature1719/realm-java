buildscript {
    def projectDependencies = new Properties()
    projectDependencies.load(new FileInputStream("${rootDir}/../dependencies.list"))
    ext.kotlin_version = '1.3.21'
    ext.dokka_version = '0.9.17'
    repositories {
        mavenLocal()
        google()
        jcenter()
        maven { url 'https://jitpack.io' }
        maven { url "https://plugins.gradle.org/m2/" }
    }

    dependencies {
        classpath "com.android.tools.build:gradle:${projectDependencies.get('GRADLE_BUILD_TOOLS')}"
        classpath 'de.undercouch:gradle-download-task:3.3.0'
        classpath 'com.github.dcendents:android-maven-gradle-plugin:2.1'
        classpath 'com.novoda:gradle-android-command-plugin:1.7.1'
        classpath 'com.github.skhatri:gradle-s3-plugin:1.0.4'
        classpath 'org.kt3k.gradle.plugin:coveralls-gradle-plugin:2.8.2'
        classpath "org.jfrog.buildinfo:build-info-extractor-gradle:${projectDependencies.get('BUILD_INFO_EXTRACTOR_GRADLE')}"
        classpath "com.jfrog.bintray.gradle:gradle-bintray-plugin:${projectDependencies.get('GRADLE_BINTRAY_PLUGIN')}"
        classpath "io.realm:realm-transformer:${file('../version.txt').text.trim()}"
        classpath "io.realm:realm-library-build-transformer:${file('../version.txt').text.trim()}"
        classpath 'net.ltgt.gradle:gradle-errorprone-plugin:0.0.13'
        classpath "org.jetbrains.kotlin:kotlin-gradle-plugin:$kotlin_version"
        classpath "org.jetbrains.dokka:dokka-gradle-plugin:${dokka_version}"
    }
}

allprojects {
    def projectDependencies = new Properties()
    projectDependencies.load(new FileInputStream("${rootDir}/../dependencies.list"))
    projectDependencies.each { key, val ->
        project.ext.set(key, val)
    }
    project.ext.minSdkVersion = 9
<<<<<<< HEAD
    project.ext.compileSdkVersion = 27
=======
    project.ext.compileSdkVersion = 28
>>>>>>> 4887446a
    project.ext.buildToolsVersion = projectDependencies.get("ANDROID_BUILD_TOOLS")
    group = 'io.realm'
    version = file("${rootDir}/../version.txt").text.trim()
    repositories {
        mavenLocal()
        google()
        jcenter()
    }
}<|MERGE_RESOLUTION|>--- conflicted
+++ resolved
@@ -35,11 +35,7 @@
         project.ext.set(key, val)
     }
     project.ext.minSdkVersion = 9
-<<<<<<< HEAD
-    project.ext.compileSdkVersion = 27
-=======
     project.ext.compileSdkVersion = 28
->>>>>>> 4887446a
     project.ext.buildToolsVersion = projectDependencies.get("ANDROID_BUILD_TOOLS")
     group = 'io.realm'
     version = file("${rootDir}/../version.txt").text.trim()

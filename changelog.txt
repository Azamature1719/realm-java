<<<<<<< HEAD
0.88.0
 * BREAKING CHANGE: DynamicRealm.executeTransaction() now directly throws any RuntimeException instead of wrapping it in a RealmException (#1682).
 * BREAKING CHANGE: DynamicRealm.executeTransaction() now throws IllegalArgumentException instead of silently accepting a null Transaction object.
 * Fixed an error occurring during test and connectedCheck of unit test example (#1934).
 * Added RealmQuery.isNotEmpty() (#2025). (Thank you @stk1m1)
 * Improved .so loading by using ReLinker (https://github.com/KeepSafe/ReLinker).
 * Improved performance of RealmList#contains() (#897).
=======
0.87.3
 * IllegalArgumentException is now properly thrown when calling Realm.copyFromRealm() with a DynamicRealmObject (#2058).
>>>>>>> e9bfbe7f

0.87.2
 * Fixed a bug when RealmObjectSchema.addField() was called with the PRIMARY_KEY modifier, the field was not set as a required field (#2001).
 * Removed explicit GC call when committing a transaction (#1925).
 * Fixed a bug which could throw a ConcurrentModificationException in RealmObject's or RealmResults' change listener (#1970).
 * Fixed RealmList.set() so it now correctly returns the old element instead of the new (#2044).
 * Fixed the deployment of source and javadoc jars (#1971).

0.87.1
 * Upgraded to NDK R10e. Using gcc 4.9 for all architectures.
 * Updated Realm Core to 0.95.6
   - Fixed a bug where an async query can be copied incomplete in rare cases (#1717).
 * Fixed potential memory leak when using async query.
 * Added a check to prevent removing a RealmChangeListener from a non-Looper thread (#1962). (Thank you @hohnamkung)

0.87.0
 * Added Realm.asObservable(), RealmResults.asObservable(), RealmObject.asObservable(), DynamicRealm.asObservable() and DynamicRealmObject.asObservable().
 * Added RealmConfiguration.Builder.rxFactory() and RxObservableFactory for custom RxJava observable factory classes.
 * Added Realm.copyFromRealm() for creating detached copies of Realm objects (#931).
 * Added RealmObjectSchema.getFieldType() (#1883).
 * Added unitTestExample to showcase unit and instrumentation tests. Examples include jUnit3, jUnit4, Espresso, Robolectric, and MPowermock usage with Realm (#1440).
 * Added support for ISO8601 based dates for JSON import. If JSON dates are invalid a RealmException will be thrown (#1213).
 * Added APK splits to gridViewExample (#1834).

0.86.1
 * Improved the performance of removing objects (RealmResults.clear() and RealmResults.remove()).
 * Updated Realm Core to 0.95.5
 * Updated ProGuard configuration (#1904).
 * Fixed a bug where RealmQuery.findFirst() returned a wrong result if the RealmQuery had been created from a RealmResults.where() (#1905).
 * Fixed a bug causing DynamicRealmObject.getObject()/setObject() to use the wrong class (#1912).
 * Fixed a bug which could cause a crash when closing Realm instances in change listeners (#1900).
 * Fixed a crash occurring during update of multiple async queries (#1895).
 * Fixed listeners not triggered for RealmObject & RealmResults created using copy or create methods (#1884).
 * Fixed RealmChangeListener never called inside RealmResults (#1894).
 * Fixed crash when calling clear on a RealmList (#1886).

0.86.0
 * BREAKING CHANGE: The Migration API has been replaced with a new API.
 * BREAKING CHANGE: RealmResults.SORT_ORDER_ASCENDING and RealmResults.SORT_ORDER_DESCENDING constants have been replaced by Sort.ASCENDING and Sort.DESCENDING enums.
 * BREAKING CHANGE: RealmQuery.CASE_SENSITIVE and RealmQuery.CASE_INSENSITIVE constants have been replaced by Case.SENSITIVE and Case.INSENSITIVE enums.
 * BREAKING CHANGE: Realm.addChangeListener, RealmObject.addChangeListener and RealmResults.addChangeListener hold a strong reference to the listener, you should unregister the listener to avoid memory leaks.
 * BREAKING CHANGE: Removed deprecated methods RealmQuery.minimum{Int,Float,Double}, RealmQuery.maximum{Int,Float,Double}, RealmQuery.sum{Int,Float,Double} and RealmQuery.average{Int,Float,Double}. Use RealmQuery.min(), RealmQuery.max(), RealmQuery.sum() and RealmQuery.average() instead.
 * BREAKING CHANGE: Removed RealmConfiguration.getSchemaMediator() which is public by mistake. And RealmConfiguration.getRealmObjectClasses() is added as an alternative in order to obtain the set of model classes (#1797).
 * BREAKING CHANGE: Realm.addChangeListener, RealmObject.addChangeListener and RealmResults.addChangeListener will throw an IllegalStateException when invoked on a non-Looper thread. This is to prevent registering listeners that will not be invoked.
 * BREAKING CHANGE: trying to access a property on an unloaded RealmObject obtained asynchronously will throw an IllegalStateException
 * Added new Dynamic API using DynamicRealm and DynamicRealmObject.
 * Added Realm.getSchema() and DynamicRealm.getSchema().
 * Realm.createOrUpdateObjectFromJson() now works correctly if the RealmObject class contains a primary key (#1777).
 * Realm.compactRealm() doesn't throw an exception if the Realm file is opened. It just returns false instead.
 * Updated Realm Core to 0.95.3
   - Fixed a bug where RealmQuery.average(String) returned a wrong value for a nullable Long/Integer/Short/Byte field (#1803).
   - Fixed a bug where RealmQuery.average(String) wrongly counted the null value for average calculation (#1854).

0.85.1
 * Fixed a bug which could corrupt primary key information when updating from a Realm version <= 0.84.1 (#1775).

0.85.0
 * BREAKING CHANGE: Removed RealmEncryptionNotSupportedException since the encryption implementation changed in Realm's underlying storage engine. Encryption is now supported on all devices.
 * BREAKING CHANGE: Realm.executeTransaction() now directly throws any RuntimeException instead of wrapping it in a RealmException (#1682).
 * BREAKING CHANGE: RealmQuery.isNull() and RealmQuery.isNotNull() now throw IllegalArgumentException instead of RealmError if the fieldname is a linked field and the last element is a link (#1693).
 * Added Realm.isEmpty().
 * Setters in managed object for RealmObject and RealmList now throw IllegalArgumentException if the value contains an invalid (standalone, removed, closed, from different Realm) object (#1749).
 * Attempting to refresh a Realm while a transaction is in process will now throw an IllegalStateException (#1712).
 * The Realm AAR now also contains the ProGuard configuration (#1767). (Thank you @skyisle)
 * Updated Realm Core to 0.95
   - Removed reliance on POSIX signals when using encryption.

0.84.2
 * Fixed a bug making it impossible to convert a field to become required during a migration (#1695).
 * Fixed a bug making it impossible to read Realms created using primary keys and created by iOS (#1703).
 * Fixed some memory leaks when an Exception is thrown (#1730).
 * Fixed a memory leak when using relationships (#1285).
 * Fixed a bug causing cached column indices to be cleared too soon (#1732).

0.84.1
 * Updated Realm Core to 0.94.4
   - Fixed a bug that could cause a crash when running the same query multiple times.
 * Updated ProGuard configuration. See documentation https://realm.io/docs/java/latest/#proguard for more details.
 * Updated Kotlin example to use 1.0.0-beta.
 * Fixed warnings reported by "lint -Xlint:all" (#1644).
 * Fixed a bug where simultaneous opening and closing a Realm from different threads might result in a NullPointerException (#1646).
 * Fixed a bug which made it possible to externally modify the encryption key in a RealmConfiguration (#1678).

0.84.0
 * Added support for async queries and transactions.
 * Added support for parsing JSON Dates with timezone information. (Thank you @LateralKevin)
 * Added RealmQuery.isEmpty().
 * Added Realm.isClosed() method.
 * Added Realm.distinct() method.
 * Added RealmQuery.isValid(), RealmResults.isValid() and RealmList.isValid(). Each method checks whether the instance is still valid to use or not(for example, the Realm has been closed or any parent object has been removed).
 * Added Realm.isInTransaction() method.
 * Updated Realm Core to version 0.94.3
   - Fallback for mremap() now work correctly on BlackBerry devices.
 * Following methods in managed RealmList now throw IllegalStateException instead of native crash when RealmList.isValid() returns false: add(int,RealmObject), add(RealmObject)
 * Following methods in managed RealmList now throw IllegalStateException instead of ArrayIndexOutOfBoundsException when RealmList.isValid() returns false: set(int,RealmObject), move(int,int), remove(int), get(int)
 * Following methods in managed RealmList now throw IllegalStateException instead of returning 0/null when RealmList.isValid() returns false: clear(), removeAll(Collection), remove(RealmObject), first(), last(), size(), where()
 * RealmPrimaryKeyConstraintException is now thrown instead of RealmException if two objects with same primary key are inserted.
 * IllegalStateException is now thrown when calling Realm's clear(), RealmResults's remove(), removeLast(), clear() or RealmObject's removeFromRealm() from an incorrect thread.
 * Fixed a bug affecting RealmConfiguration.equals().
 * Fixed a bug in RealmQuery.isNotNull() which produced wrong results for binary data.
 * Fixed a bug in RealmQuery.isNull() and RealmQuery.isNotNull() which validated the query prematurely.
 * Fixed a bug where closed Realms were trying to refresh themselves resulting in a NullPointerException.
 * Fixed a bug that made it possible to migrate open Realms, which could cause undefined behavior when querying, reading or writing data.
 * Fixed a bug causing column indices to be wrong for some edge cases. See #1611 for details.

0.83.1
 * Updated Realm Core to version 0.94.1.
   - Fixed a bug when using Realm.compactRealm() which could make it impossible to open the Realm file again.
   - Fixed a bug, so isNull link queries now always return true if any part is null.

0.83
 * BREAKING CHANGE: Database file format update. The Realm file created by this version cannot be used by previous versions of Realm.
 * BREAKING CHANGE: Removed deprecated methods and constructors from the Realm class.
 * BREAKING CHANGE: Introduced boxed types Boolean, Byte, Short, Integer, Long, Float and Double. Added null support. Introduced annotation @Required to indicate a field is not nullable. String, Date and byte[] became nullable by default which means a RealmMigrationNeededException will be thrown if an previous version of a Realm file is opened.
 * Deprecated methods: RealmQuery.minimum{Int,Float,Double}, RealmQuery.maximum{Int,Float,Double}. Use RealmQuery.min() and RealmQuery.max() instead.
 * Added support for x86_64.
 * Fixed an issue where opening the same Realm file on two Looper threads could potentially lead to an IllegalStateException being thrown.
 * Opening a Realm file from one thread will no longer be blocked by a transaction from another thread.
 * Fixed an issue preventing the call of listeners on refresh().
 * Range restrictions of Date fields have been removed. Date fields now accepts any value. Milliseconds are still removed.

0.82.2
 * Fixed a bug which might cause failure when loading the native library.
 * Fixed a bug which might trigger a timeout in Context.finalize().
 * Fixed a bug which might cause RealmObject.isValid() to throw an exception if the object is deleted.
 * Updated Realm core to version 0.89.9
   - Fixed a potential stack overflow issue which might cause a crash when encryption was used.
   - Embedded crypto functions into Realm dynamic lib to avoid random issues on some devices.
   - Throw RealmEncryptionNotSupportedException if the device doesn't support Realm encryption. At least one device type (HTC One X) contains system bugs that prevents Realm's encryption from functioning properly. This is now detected, and an exception is thrown when trying to open/create an encrypted Realm file. It's up to the application to catch this and decide if it's OK to proceed without encryption instead.

0.82.1
 * Fixed a bug where using the wrong encryption key first caused the right key to be seen as invalid.
 * Fixed a bug where String fields were ignored when updating objects from JSON with null values.
 * Fixed a bug when calling System.exit(0), the process might hang.

0.82
 * BREAKING CHANGE: Fields with annotation @PrimaryKey are indexed automatically now. Older schemas require a migration.
 * RealmConfiguration.setModules() now accept ignore null values which Realm.getDefaultModule() might return.
 * Trying to access a deleted Realm object throw throws a proper IllegalStateException.
 * Added in-memory Realm support.
 * Closing realm on another thread different from where it was created now throws an exception.
 * Realm will now throw a RealmError when Realm's underlying storage engine encounters an unrecoverable error.
 * @Index annotation can also be applied to byte/short/int/long/boolean/Date now.
 * Fixed a bug where RealmQuery objects are prematurely garbage collected.
 * Removed RealmQuery.between() for link queries.

0.81.1
 * Fixed memory leak causing Realm to never release Realm objects.

0.81
 * Introduced RealmModules for working with custom schemas in libraries and apps.
 * Introduced Realm.getDefaultInstance(), Realm.setDefaultInstance(RealmConfiguration) and Realm.getInstance(RealmConfiguration).
 * Deprecated most constructors. They have been been replaced by Realm.getInstance(RealmConfiguration) and Realm.getDefaultInstance().
 * Deprecated Realm.migrateRealmAtPath(). It has been replaced by Realm.migrateRealm(RealmConfiguration).
 * Deprecated Realm.deleteFile(). It has been replaced by Realm.deleteRealm(RealmConfiguration).
 * Deprecated Realm.compactFile(). It has been replaced by Realm.compactRealm(RealmConfiguration).
 * RealmList.add(), RealmList.addAt() and RealmList.set() now copy standalone objects transparently into Realm.
 * Realm now works with Kotlin (M12+). (Thank you @cypressious)
 * Fixed a performance regression introduced in 0.80.3 occurring during the validation of the Realm schema.
 * Added a check to give a better error message when null is used as value for a primary key.
 * Fixed unchecked cast warnings when building with Realm.
 * Cleaned up examples (remove old test project).
 * Added checking for missing generic type in RealmList fields in annotation processor.

0.80.3
 * Calling Realm.copyToRealmOrUpdate() with an object with a null primary key now throws a proper exception.
 * Fixed a bug making it impossible to open Realms created by Realm-Cocoa if a model had a primary key defined.
 * Trying to using Realm.copyToRealmOrUpdate() with an object with a null primary key now throws a proper exception.
 * RealmChangedListener now also gets called on the same thread that did the commit.
 * Fixed bug where Realm.createOrUpdateWithJson() reset Date and Binary data to default values if not found in the JSON output.
 * Fixed a memory leak when using RealmBaseAdapter.
 * RealmBaseAdapter now allow RealmResults to be null (thanks @zaki50).
 * Fixed a bug where a change to a model class (RealmList<A> to RealmList<B>) would not throw a RealmMigrationNeededException.
 * Fixed a bug where setting multiple RealmLists didn't remove the previously added objects.
 * Solved ConcurrentModificationException thrown when addChangeListener/removeChangeListener got called in the onChange. (thanks @beeender)
 * Fixed duplicated listeners in the same realm instance. Trying to add duplicated listeners is ignored now. (thanks @beeender)

0.80.2
 * Trying to use Realm.copyToRealmOrUpdate() with an object with a null primary key now throws a proper exception.
 * RealmMigrationNeedException can now return the path to the Realm that needs to be migrated.
 * Fixed bug where creating a Realm instance with a hashcode collision no longer returned the wrong Realm instance.
 * Updated Realm Core to version 0.89.2
   - fixed bug causing a crash when opening an encrypted Realm file on ARM64 devices.

0.80.1
 * Realm.createOrUpdateWithJson() no longer resets fields to their default value if they are not found in the JSON input.
 * Realm.compactRealmFile() now uses Realm Core's compact() method which is more failure resilient.
 * Realm.copyToRealm() now correctly handles referenced child objects that are already in the Realm.
 * The ARM64 binary is now properly a part of the Eclipse distribution package.
 * A RealmMigrationExceptionNeeded is now properly thrown if @Index and @PrimaryKey are not set correctly during a migration.
 * Fixed bug causing Realms to be cached even though they failed to open correctly.
 * Added Realm.deleteRealmFile(File) method.
 * Fixed bug causing queries to fail if multiple Realms has different field ordering.
 * Fixed bug when using Realm.copyToRealm() with a primary key could crash if default value was already used in the Realm.
 * Updated Realm Core to version 0.89.0
   - improved performance for sorting RealmResults.
   - improved performance for refreshing a Realm after inserting or modifying strings or binary data.
   - fixed bug causing incorrect result when querying indexed fields.
   - fixed bug causing corruption of string index when deleting an object where there are duplicate values for the indexed field.
   - fixed bug causing a crash after compacting the Realm file.
 * Added RealmQuery.isNull() and RealmQuery.isNotNull() for querying relationships.
 * Fixed a potential NPE in the RealmList constructor.

0.80
* Queries on relationships can be case sensitive.
* Fixed bug when importing JSONObjects containing NULL values.
* Fixed crash when trying to remove last element of a RealmList.
* Fixed bug crashing annotation processor when using "name" in model classes for RealmObject references
* Fixed problem occurring when opening an encrypted Realm with two different instances of the same key.
* Version checker no longer reports that updates are available when latest version is used.
* Added support for static fields in RealmObjects.
* Realm.writeEncryptedCopyTo() has been reenabled.

0.79.1
 * copyToRealm() no longer crashes on cyclic data structures.
 * Fixed potential crash when using copyToRealmOrUpdate with an object graph containing a mix of elements with and without primary keys.

0.79
 * Added support for ARM64.
 * Added RealmQuery.not() to negate a query condition.
 * Made the native libraries much smaller. Arm went from 1.8MB to 800KB.
 * Better error reporting when trying to create or open a Realm file fails.
 * Improved error reporting in case of missing accessors in model classes.
 * Re-enabled RealmResults.remove(index) and RealmResults.removeLast().
 * Primary keys are now supported through the @PrimaryKey annotation.
 * Added copyToRealmOrUpdate() and createOrUpdateFromJson() methods, that works for models with primary keys.
 * Fixed error when instantiating a Realm with the wrong key.
 * Throw an exception if deleteRealmFile() is called when there is an open instance of the Realm.
 * Made migrations and compression methods synchronised.
 * Removed methods deprecated in 0.76. Now Realm.allObjectsSorted() and RealmQuery.findAllSorted() need to be used instead.
 * Reimplemented Realm.allObjectSorted() for better performance.

0.78
 * Added proper support for encryption. Encryption support is now included by default. Keys are now 64 bytes long.
 * Added support to write an encrypted copy of a Realm.
 * Realm no longer incorrectly warns that an instance has been closed too many times.
 * Realm now shows a log warning if an instance is being finalized without being closed.
 * Fixed bug causing Realms to be cached during a RealmMigration resulting in invalid realms being returned from Realm.getInstance().
 * Updated core to 0.88.

0.77
 * Added Realm.allObjectsSorted() and RealmQuery.findAllSorted() and extending RealmResults.sort() for multi-field sorting.
 * RealmResults.sort() now has better error reporting.
 * Added more logging capabilities at the JNI level.
 * Added proper encryption support. NOTE: The key has been increased from 32 bytes to 64 bytes (see example).
 * Fixed bug when doing queries on the elements of a RealmList, ie. like Realm.where(Foo.class).getBars().where().equalTo("name").
 * Throw NoSuchMethodError when RealmResults.indexOf() is called, since it's not implemented yet.
 * Added support for standalone objects and custom constructors.
 * Added more precise imports in proxy classes to avoid ambiguous references.
 * Improved handling of empty model classes in the annotation processor
 * Added support for executing a transaction with a closure using Realm.executeTransaction().
 * Fixed bug causing refresh() to be called on background threads with closed Realms.
 * Fixed bug where calling Realm.close() too many times could result in Realm not getting closed at all. This now triggers a log warning.
 * Added RealmObject.isValid() to test if an object is still accessible.
 * Removed deprecated static constructors.
 * Introduced new static constructors based on File instead of Context, allowing to save Realm files in custom locations.
 * RealmList.remove() now properly returns the removed object.
 * Calling realm.close() no longer prevent updates to other open realm instances on the same thread.

0.76.0
 * RealmObjects can now be imported using JSON.
 * Gradle wrapper updated to support Android Studio 1.0.
 * Bug fixed in RealmObject.equals() so it now correctly compares two objects from the same Realm.
 * Realm class is now marked as final.
 * Replaced concurrency example with a better thread example.
 * Allow to add/remove RealmChangeListeners in RealmChangeListeners.
 * Upgrading to core 0.87.0 (encryption support, API changes).
 * Bug fixed in Realm crashing for receiving notifications after close().
 * Close the Realm instance after migrations.
 * Added a check to deny the writing of objects outside of a transaction.

0.75.1 (03 December 2014)
  * Changing sort to be an in-place method.
  * Renaming SORT_ORDER_DECENDING to SORT_ORDER_DESCENDING.
  * Adding sorting functionality to allObjects() and findAll().
  * Bug fixed: when querying a date column with equalTo(), it would act as lessThan()

0.75.0 (28 Nov 2014)
  * Realm now implements Closeable, allowing better cleanup of native resources
  * Adding writeCopyTo() and compactRealmFile() to write and compact a Realm to a new file.
  * RealmObject.toString(), equals() and hashCode() now support models with cyclic references.
  * RealmResults.iterator() and listIterator() now correctly iterates the results when using remove().
  * Bug fixed in Exception text when field names was not matching the database
  * Bug fixed so Realm no longer throws an Exception when removing the last object
  * Bug fixed in RealmResults which prevented sub-querying
  * The Date type does not support millisecond resolution, and dates before 1901-12-13
    and dates after 2038-01-19 are not supported on 32 bit systems
  * Fixed bug so Realm no longer throws an Exception when removing the last object
  * Bug fixed in RealmResults which prevented subquerying

0.74.0 (19 Nov 2014)
  * Added support for more field/accessors naming conventions
  * Allow static methods in model classes
  * An exception will now be thrown if you try to move Realm, RealmResults or RealmObject between threads.
  * Fixed a bug in the calculation of the maximum of date field in a RealmResults
  * Adding case sensitive versions of string comparison operators equalTo and notEqualTo
  * Adding where() to RealmList to initiate queries
  * Updated core to 0.86.0, fixing a bug in cancelling an empty transaction, and major query speedups with floats/doubles
  * Consistent handling of UTF-8 strings
  * removeFromRealm() now calls moveLastOver() which is faster and more reliable when deleting multiple objects
  * Added verification of fields names in queries with links.
  * Added exception for queries with invalid field name

0.73.1 (05 Nov 2014)
  * Fixed a bug that would send infinite notifications in some instances

0.73.0 (04 Nov 2014)
  * Fixed a bug not allowing queries with more than 1024 conditions
  * Rewritten the notification system. The API did not change but it's now much more reliable
  * Added support for switching auto-refresh on and off (Realm.setAutoRefresh)
  * Added RealmBaseAdapter and an example using it
  * Added deleteFromRealm() method to RealmObject

0.72.0 (27 Oct 2014)
  * Extended sorting support to more types: boolean, byte, short, int, long, float, double, Date, and String
    fields are now supported
  * Better support for Java 7 and 8 in the annotations processor
  * Better support for the Eclipse annotations processor
  * Added Eclipse support to the distribution folder
  * Added Realm.cancelTransaction() to cancel/abort/rollback a transaction
  * Faster implementation of RealmQuery.findFirst()
  * Upgraded core to 0.85.1 (deep copying of strings in queries; preparation for link queries)
  * Added support for link queries in the form realm.where(Owner.class).equalTo("cat.age", 12).findAll()

0.71.0 (07 Oct 2014)
  * Simplified the release artifact to a single Jar file
  * Added support for Eclipse
  * Added support for deploying to Maven
  * Throw exception if nested transactions are used (it's not allowed)
  * Javadoc updated
  * Fixed bug in RealmResults: https://github.com/realm/realm-java/issues/453
  * New annotation @Index to add search index to a field (currently only supporting String fields)
  * Made the annotations processor more verbose and strict
  * Adding RealmQuery.count() method
  * Added a new example about concurrency
  * Upgrading to core 0.84.0

0.70.1 (30 Sep 2014)
  * Enable unit testing for the realm project
  * Fixed handling of camel-cased field names

0.70.0 (29 Sep 2014)
  * This is the first public beta release<|MERGE_RESOLUTION|>--- conflicted
+++ resolved
@@ -1,4 +1,3 @@
-<<<<<<< HEAD
 0.88.0
  * BREAKING CHANGE: DynamicRealm.executeTransaction() now directly throws any RuntimeException instead of wrapping it in a RealmException (#1682).
  * BREAKING CHANGE: DynamicRealm.executeTransaction() now throws IllegalArgumentException instead of silently accepting a null Transaction object.
@@ -6,10 +5,9 @@
  * Added RealmQuery.isNotEmpty() (#2025). (Thank you @stk1m1)
  * Improved .so loading by using ReLinker (https://github.com/KeepSafe/ReLinker).
  * Improved performance of RealmList#contains() (#897).
-=======
+
 0.87.3
  * IllegalArgumentException is now properly thrown when calling Realm.copyFromRealm() with a DynamicRealmObject (#2058).
->>>>>>> e9bfbe7f
 
 0.87.2
  * Fixed a bug when RealmObjectSchema.addField() was called with the PRIMARY_KEY modifier, the field was not set as a required field (#2001).

0.79
<<<<<<< HEAD
 * Added RealmQuery.not() to negate a query condition.
=======
 * Make the native libraries much smaller. Arm went from 1.8MB to 800KB.
>>>>>>> 776b2721
 * Better error reporting when trying to create or open a Realm file fails.
 * Improved error reporting in case of missing accessors in model classes.
 * Re-enabled RealmResults.remove(index) and RealmResults.removeLast().
 * Fixed error when instantiating a Realm with the wrong key.
 * Throw an exception if deleteRealmFile() is called when there is an open instance of the Realm.
 * Made migrations and compression methods synchronised.
 * Removed methods deprecated in 0.76. Now Realm.allObjectsSorted() and RealmQuery.findAllSorted() need to be used instead.
 * Reimplementing Realm.allObjectSorted() for better performance.

0.78
 * Added proper support for encryption. Encryption support is now included by default. Keys are now 64 bytes long.
 * Added support to write an encrypted copy of a Realm.
 * Realm no longer incorrectly warns that an instance has been closed too many times.
 * Realm now shows a log warning if an instance is being finalized without being closed.
 * Fixed bug causing Realms to be cached during a RealmMigration resulting in invalid realms being returned from Realm.getInstance().
 * Updated core to 0.88.

0.77
 * Added Realm.allObjectsSorted() and RealmQuery.findAllSorted() and extending RealmResults.sort() for multi-field sorting.
 * RealmResults.sort() now has better error reporting.
 * Added more logging capabilities at the JNI level.
 * Added proper encryption support. NOTE: The key has been increased from 32 bytes to 64 bytes (see example).
 * Fixed bug when doing queries on the elements of a RealmList, ie. like Realm.where(Foo.class).getBars().where().equalTo("name").
 * Throw NoSuchMethodError when RealmResults.indexOf() is called, since it's not implemented yet.
 * Added support for standalone objects and custom constructors.
 * Added more precise imports in proxy classes to avoid ambiguous references.
 * Improved handling of empty model classes in the annotation processor
 * Added support for executing a transaction with a closure using Realm.executeTransaction().
 * Fixed bug causing refresh() to be called on background threads with closed Realms.
 * Fixed bug where calling Realm.close() too many times could result in Realm not getting closed at all. This now triggers a log warning.
 * Added RealmObject.isValid() to test if an object is still accessible.
 * Removed deprecated static constructors.
 * Introduced new static constructors based on File instead of Context, allowing to save Realm files in custom locations.
 * RealmList.remove() now properly returns the removed object.
 * Calling realm.close() no longer prevent updates to other open realm instances on the same thread.

0.76.0
 * RealmObjects can now be imported using JSON.
 * Gradle wrapper updated to support Android Studio 1.0.
 * Bug fixed in RealmObject.equals() so it now correctly compares two objects from the same Realm.
 * Realm class is now marked as final.
 * Replaced concurrency example with a better thread example.
 * Allow to add/remove RealmChangeListeners in RealmChangeListeners.
 * Upgrading to core 0.87.0 (encryption support, API changes).
 * Bug fixed in Realm crashing for receiving notifications after close().
 * Close the Realm instance after migrations.
 * Added a check to deny the writing of objects outside of a transaction.

0.75.1 (03 December 2014)
  * Changing sort to be an in-place method.
  * Renaming SORT_ORDER_DECENDING to SORT_ORDER_DESCENDING.
  * Adding sorting functionality to allObjects() and findAll().
  * Bug fixed: when querying a date column with equalTo(), it would act as lessThan()

0.75.0 (28 Nov 2014)
  * Realm now implements Closeable, allowing better cleanup of native resources
  * Adding writeCopyTo() and compactRealmFile() to write and compact a Realm to a new file.
  * RealmObject.toString(), equals() and hashCode() now support models with cyclic references.
  * RealmResults.iterator() and listIterator() now correctly iterates the results when using remove().
  * Bug fixed in Exception text when field names was not matching the database
  * Bug fixed so Realm no longer throws an Exception when removing the last object
  * Bug fixed in RealmResults which prevented sub-querying
  * The Date type does not support millisecond resolution, and dates before 1900-12-13
    and dates after 2038-01-19 are not supported on 32 bit systems
  * Fixed bug so Realm no longer throws an Exception when removing the last object
  * Bug fixed in RealmResults which prevented subquerying



0.74.0 (19 Nov 2014)
  * Added support for more field/accessors naming conventions
  * Allow static methods in model classes
  * An exception will now be thrown if you try to move Realm, RealmResults or RealmObject between threads.
  * Fixed a bug in the calculation of the maximum of date field in a RealmResults
  * Adding case sensitive versions of string comparison operators equalTo and notEqualTo
  * Adding where() to RealmList to initiate queries
  * Updated core to 0.86.0, fixing a bug in cancelling an empty transaction, and major query speedups with floats/doubles
  * Consistent handling of UTF-8 strings
  * removeFromRealm() now calls moveLastOver() which is faster and more reliable when deleting multiple objects
  * Added verification of fields names in queries with links.
  * Added exception for queries with invalid field name

0.73.1 (05 Nov 2014)
  * Fixed a bug that would send infinite notifications in some instances

0.73.0 (04 Nov 2014)
  * Fixed a bug not allowing queries with more than 1024 conditions
  * Rewritten the notification system. The API did not change but it's now much more reliable
  * Added support for switching auto-refresh on and off (Realm.setAutoRefresh)
  * Added RealmBaseAdapter and an example using it
  * Added deleteFromRealm() method to RealmObject

0.72.0 (27 Oct 2014)
  * Extended sorting support to more types: boolean, byte, short, int, long, float, double, Date, and String
    fields are now supported
  * Better support for Java 7 and 8 in the annotations processor
  * Better support for the Eclipse annotations processor
  * Added Eclipse support to the distribution folder
  * Added Realm.cancelTransaction() to cancel/abort/rollback a write transaction
  * Faster implementation of RealmQuery.findFirst()
  * Upgraded core to 0.85.1 (deep copying of strings in queries; preparation for link queries)
  * Added support for link queries in the form realm.where(Owner.class).equalTo("cat.age", 12).findAll()

0.71.0 (07 Oct 2014)
  * Simplified the release artifact to a single Jar file
  * Added support for Eclipse
  * Added support for deploying to Maven
  * Throw exception if nested write transactions are used (it's not allowed)
  * Javadoc updated
  * Fixed bug in RealmResults: https://github.com/realm/realm-java/issues/453
  * New annotation @Index to add search index to a field (currently only supporting String fields)
  * Made the annotations processor more verbose and strict
  * Adding RealmQuery.count() method
  * Added a new example about concurrency
  * Upgrading to core 0.84.0

0.70.1 (30 Sep 2014)
  * Enable unit testing for the realm project
  * Fixed handling of camel-cased field names

0.70.0 (29 Sep 2014)
  * This is the first public beta release<|MERGE_RESOLUTION|>--- conflicted
+++ resolved
@@ -1,9 +1,6 @@
 0.79
-<<<<<<< HEAD
  * Added RealmQuery.not() to negate a query condition.
-=======
  * Make the native libraries much smaller. Arm went from 1.8MB to 800KB.
->>>>>>> 776b2721
  * Better error reporting when trying to create or open a Realm file fails.
  * Improved error reporting in case of missing accessors in model classes.
  * Re-enabled RealmResults.remove(index) and RealmResults.removeLast().

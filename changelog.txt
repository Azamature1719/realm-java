--- conflicted
+++ resolved
@@ -3,11 +3,8 @@
  * BREAKING CHANGE: DynamicRealm.executeTransaction() now throws IllegalArgumentException instead of silently accepting a null Transaction object.
  * Fixed an error occurring during test and connectedCheck of unit test example (#1934).
  * Added RealmQuery.isNotEmpty() (#2025). (Thank you @stk1m1)
-<<<<<<< HEAD
+ * Added Realm.clear() and RealmList.removeAllFromRealm() (#1560).
  * Added support for Robolectric on Max OS X (#1867).
-=======
- * Added Realm.clear() and RealmList.removeAllFromRealm() (#1560).
->>>>>>> 6819e9ad
  * Improved .so loading by using ReLinker (https://github.com/KeepSafe/ReLinker).
  * Improved performance of RealmList#contains() (#897).
 

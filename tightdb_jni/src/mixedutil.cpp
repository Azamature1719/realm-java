--- conflicted
+++ resolved
@@ -50,31 +50,19 @@
         if (consId)
 		    return env->NewObject(jMixedClass, consId, mixed.get_int());
 	}
-<<<<<<< HEAD
-	case COLUMN_TYPE_FLOAT:
-=======
 	case type_Float:
->>>>>>> 477bd8ab
 	{
 		jmethodID consId = GetMixedMethodID(env, "<init>", "(F)V");
         if (consId)
 		    return env->NewObject(jMixedClass, consId, mixed.get_float());
 	}
-<<<<<<< HEAD
-	case COLUMN_TYPE_DOUBLE:
-=======
 	case type_Double:
->>>>>>> 477bd8ab
 	{
 		jmethodID consId = GetMixedMethodID(env, "<init>", "(D)V");
         if (consId)
 		    return env->NewObject(jMixedClass, consId, mixed.get_double());
 	}
-<<<<<<< HEAD
-	case COLUMN_TYPE_STRING:
-=======
 	case type_String:
->>>>>>> 477bd8ab
 	{
 		jmethodID consId = GetMixedMethodID(env, "<init>", "(Ljava/lang/String;)V");
 		if (consId)

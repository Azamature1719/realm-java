#include "util.hpp"
#include "com_tightdb_Group.hpp"

using namespace tightdb;

JNIEXPORT jlong JNICALL Java_com_tightdb_Group_createNative__(
    JNIEnv* env, jobject)
{
    Group *ptr = new Group();
    TR((env, "Group::createNative(): %x.\n", ptr));
    return reinterpret_cast<jlong>(ptr);
}

JNIEXPORT jlong JNICALL Java_com_tightdb_Group_createNative__Ljava_lang_String_2Z(
    JNIEnv* env, jobject, jstring jFileName, jboolean readOnly)
{
    TR((env, "Group::createNative(file): "));
    const char* fileNameCharPtr = env->GetStringUTFChars(jFileName, NULL);
    if (fileNameCharPtr == NULL)
        return 0;        // Exception is thrown by GetStringUTFChars()

    Group* pGroup = 0;
    try {
        pGroup = new Group(fileNameCharPtr, readOnly != 0 ? Group::mode_ReadOnly : Group::mode_Normal);
    }
    catch (...) {
        // FIXME: Diffrent exception types mean different things. More
        // details must be made available. We should proably have
        // special catches for at least these:
        // tightdb::File::OpenError (and various derivatives),
        // tightdb::ResourceAllocError, std::bad_alloc. In general,
        // any core library function or operator that is not declared
        // 'noexcept' must be considered as being able to throw
        // anything derived from std::exception.
        ThrowException(env, IllegalArgument, "Group(): Invalid database file name.");
    }
    TR((env, "%x\n", pGroup));
    return reinterpret_cast<jlong>(pGroup);
}

JNIEXPORT jlong JNICALL Java_com_tightdb_Group_createNative___3B(
    JNIEnv* env, jobject, jbyteArray jData)
{
    TR((env, "Group::createNative(byteArray): "));
    jsize byteArrayLength = env->GetArrayLength(jData);
    if (byteArrayLength == 0)
        return 0;
    jbyte* buf = static_cast<jbyte*>(malloc(S(byteArrayLength)*sizeof(jbyte)));
    if (!buf)
        return 0; // FIXME: Should throw a Java exception here
    env->GetByteArrayRegion(jData, 0, byteArrayLength, buf);

    TR((env, " %d bytes.", byteArrayLength));
    Group* pGroup = 0;
    try {
        pGroup = new Group(BinaryData(reinterpret_cast<char*>(buf), S(byteArrayLength)), true);
    }
    catch (...) {
        // FIXME: Diffrent exception types mean different things. More
        // details must be made available. We should proably have
        // special catches for at least these:
        // tightdb::File::OpenError (and various derivatives),
        // tightdb::ResourceAllocError, std::bad_alloc. In general,
        // any core library function or operator that is not declared
        // 'noexcept' must be considered as being able to throw
        // anything derived from std::exception.
        ThrowException(env, IllegalArgument, "Group(): Invalid tightdb database format.");
        // FIXME: Memory leak here: 'buf' must be freed. Consider using a
        // scoped dealloc guard for safety.
    }
    TR((env, "%x\n", pGroup));
    return reinterpret_cast<jlong>(pGroup);
}

JNIEXPORT jlong JNICALL Java_com_tightdb_Group_createNative__Ljava_nio_ByteBuffer_2(
    JNIEnv* env, jobject, jobject jByteBuffer)
{
    TR((env, "Group::createNative(binaryData): "));
    BinaryData bin;
    if (!GetBinaryData(env, jByteBuffer, bin))
        return 0;
    TR((env, " %d bytes. ", bin.size()));
    // FIXME: Consider whether it is correct that ownership
    // of the memory is transferred. If it should indeed be
    // transferred, then the buffer must be explicitely deallocated
    // when the new-operator or the Group constructor fails.
    Group* pGroup = 0;
    try {
        pGroup = new Group(BinaryData(bin.data(), bin.size()));
    }
    catch (...) {
        // FIXME: Diffrent exception types mean different things. More
        // details must be made available. We should proably have
        // special catches for at least these:
        // tightdb::File::OpenError (and various derivatives),
        // tightdb::ResourceAllocError, std::bad_alloc. In general,
        // any core library function or operator that is not declared
        // 'noexcept' must be considered as being able to throw
        // anything derived from std::exception.
        ThrowException(env, IllegalArgument, "Group(): Invalid tightdb database format.");
    }
    TR((env, "%x\n", pGroup));
    return reinterpret_cast<jlong>(pGroup);
}

JNIEXPORT void JNICALL Java_com_tightdb_Group_nativeClose(
    JNIEnv* env, jobject, jlong nativeGroupPtr)
{
    TR((env, "Group::nativeClose(%x)\n", nativeGroupPtr));
    Group* grp = G(nativeGroupPtr);
    delete grp;
}

JNIEXPORT jlong JNICALL Java_com_tightdb_Group_nativeSize(
    JNIEnv*, jobject, jlong nativeGroupPtr)
{
    return static_cast<jlong>( G(nativeGroupPtr)->size() );
}

JNIEXPORT jboolean JNICALL Java_com_tightdb_Group_nativeHasTable(
    JNIEnv* env, jobject, jlong nativeGroupPtr, jstring jTableName)
{
    JStringAccessor tableName(env, jTableName);
    if (tableName) {
        bool result = G(nativeGroupPtr)->has_table(tableName);
        return result;
    }
    // (exception is thrown by GetStringUTFChars if it fails.)
    return false;
}

JNIEXPORT jstring JNICALL Java_com_tightdb_Group_nativeGetTableName(
    JNIEnv* env, jobject, jlong nativeGroupPtr, jint index)
{
    return to_jstring(env, G(nativeGroupPtr)->get_table_name(index));
}

JNIEXPORT jlong JNICALL Java_com_tightdb_Group_nativeGetTableNativePtr(
    JNIEnv *env, jobject, jlong nativeGroupPtr, jstring name)
{
    JStringAccessor tableName(env, name);
    if (tableName) {
        Table* pTable = LangBindHelper::get_table_ptr(G(nativeGroupPtr), tableName);
        return (jlong)pTable;
    }
    // (exception is thrown by GetStringUTFChars if it fails.)
    return 0;
}

JNIEXPORT void JNICALL Java_com_tightdb_Group_nativeWriteToFile(
    JNIEnv* env, jobject, jlong nativeGroupPtr, jstring jFileName)
{
    const char* fileNameCharPtr = env->GetStringUTFChars(jFileName, NULL);
    if (fileNameCharPtr) {
        try {
            G(nativeGroupPtr)->write(fileNameCharPtr);
        }
        catch (...) {
            // FIXME: Diffrent exception types mean different
            // things. More details must be made available. We should
            // proably have special catches for at least these:
            // tightdb::File::OpenError (and various derivatives),
            // tightdb::ResourceAllocError, std::bad_alloc. In
            // general, any core library function or operator that is
            // not declared 'noexcept' must be considered as being
            // able to throw anything derived from std::exception.
            ThrowException(env, IOFailed, fileNameCharPtr);
        env->ReleaseStringUTFChars(jFileName, fileNameCharPtr);
        }
    }
    // (exception is thrown by GetStringUTFChars if it fails.)
}

JNIEXPORT jbyteArray JNICALL Java_com_tightdb_Group_nativeWriteToMem(
    JNIEnv* env, jobject, jlong nativeGroupPtr)
{
    TR((env, "nativeWriteToMem(%x)\n", nativeGroupPtr));
<<<<<<< HEAD
    BinaryData buffer = G(nativeGroupPtr)->write_to_mem(); // FIXME: May throw at least std::bad_alloc
    jbyteArray jArray = 0;
    if (buffer.size() <= MAX_JSIZE) {
        jsize jlen = static_cast<jsize>(buffer.size());
        jArray = env->NewByteArray(jlen);
        if (jArray)
            // Copy data to Byte[]
            env->SetByteArrayRegion(jArray, 0, jlen, reinterpret_cast<const jbyte*>(buffer.data()));
    }
    if (!jArray) {
        ThrowException(env, IndexOutOfBounds, "Group too big to write.");
    }
    // FIXME: Deallocation must happen even if somthing fails above
    free(const_cast<char*>(buffer.data())); // free native data.
    return jArray;
=======
    try {
        Group::BufferSpec buffer = G(nativeGroupPtr)->write_to_mem(); // FIXME: May throw at least std::bad_alloc
        jbyteArray jArray = 0;
        if (buffer.m_size <= MAX_JSIZE) {
            jsize jlen = static_cast<jsize>(buffer.m_size);
            jArray = env->NewByteArray(jlen);
            if (jArray)
                // Copy data to Byte[]
                env->SetByteArrayRegion(jArray, 0, jlen, (const jbyte*)buffer.m_data);
        }
        if (!jArray) {
            ThrowException(env, IndexOutOfBounds, "Group too big to write.");
        }
        // FIXME: Deallocation must happen even if somthing fails above
        free(const_cast<char*>(buffer.m_data)); // free native data.
        return jArray;
    } catch (std::exception& e) {
        ThrowException(env, IOFailed, e.what());
    }
>>>>>>> b1954a04
}

JNIEXPORT jobject JNICALL Java_com_tightdb_Group_nativeWriteToByteBuffer(
    JNIEnv* env, jobject, jlong nativeGroupPtr)
{
    TR((env, "nativeWriteToByteBuffer(%x)\n", nativeGroupPtr));
    BinaryData buffer = G(nativeGroupPtr)->write_to_mem(); // FIXME: May throw at least std::bad_alloc
    if (buffer.size() <= MAX_JLONG) {
        return env->NewDirectByteBuffer(const_cast<char*>(buffer.data()), static_cast<jlong>(buffer.size()));
        // Data is NOT copied in DirectByteBuffer - so we can't free it.
    }
    else {
        ThrowException(env, IndexOutOfBounds, "Group too big to write.");
        return NULL;
    }
}<|MERGE_RESOLUTION|>--- conflicted
+++ resolved
@@ -175,43 +175,25 @@
     JNIEnv* env, jobject, jlong nativeGroupPtr)
 {
     TR((env, "nativeWriteToMem(%x)\n", nativeGroupPtr));
-<<<<<<< HEAD
-    BinaryData buffer = G(nativeGroupPtr)->write_to_mem(); // FIXME: May throw at least std::bad_alloc
-    jbyteArray jArray = 0;
-    if (buffer.size() <= MAX_JSIZE) {
-        jsize jlen = static_cast<jsize>(buffer.size());
-        jArray = env->NewByteArray(jlen);
-        if (jArray)
-            // Copy data to Byte[]
-            env->SetByteArrayRegion(jArray, 0, jlen, reinterpret_cast<const jbyte*>(buffer.data()));
-    }
-    if (!jArray) {
-        ThrowException(env, IndexOutOfBounds, "Group too big to write.");
-    }
-    // FIXME: Deallocation must happen even if somthing fails above
-    free(const_cast<char*>(buffer.data())); // free native data.
-    return jArray;
-=======
-    try {
-        Group::BufferSpec buffer = G(nativeGroupPtr)->write_to_mem(); // FIXME: May throw at least std::bad_alloc
+    try {
+        BinaryData buffer = G(nativeGroupPtr)->write_to_mem(); // FIXME: May throw at least std::bad_alloc
         jbyteArray jArray = 0;
-        if (buffer.m_size <= MAX_JSIZE) {
-            jsize jlen = static_cast<jsize>(buffer.m_size);
+        if (buffer.size() <= MAX_JSIZE) {
+            jsize jlen = static_cast<jsize>(buffer.size());
             jArray = env->NewByteArray(jlen);
             if (jArray)
                 // Copy data to Byte[]
-                env->SetByteArrayRegion(jArray, 0, jlen, (const jbyte*)buffer.m_data);
+                env->SetByteArrayRegion(jArray, 0, jlen, reinterpret_cast<const jbyte*>(buffer.data()));
         }
         if (!jArray) {
             ThrowException(env, IndexOutOfBounds, "Group too big to write.");
         }
         // FIXME: Deallocation must happen even if somthing fails above
-        free(const_cast<char*>(buffer.m_data)); // free native data.
+        free(const_cast<char*>(buffer.data())); // free native data.
         return jArray;
     } catch (std::exception& e) {
         ThrowException(env, IOFailed, e.what());
     }
->>>>>>> b1954a04
 }
 
 JNIEXPORT jobject JNICALL Java_com_tightdb_Group_nativeWriteToByteBuffer(
